# -*- coding: utf-8 -*-
"""
ROI.py -  Interactive graphics items for GraphicsView (ROI widgets)
Copyright 2010  Luke Campagnola
Distributed under MIT/X11 license. See license.txt for more infomation.

Implements a series of graphics items which display movable/scalable/rotatable shapes
for use as region-of-interest markers. ROI class automatically handles extraction 
of array data from ImageItems.

The ROI class is meant to serve as the base for more specific types; see several examples
of how to build an ROI at the bottom of the file.
"""

from ..Qt import QtCore, QtGui
import numpy as np
#from numpy.linalg import norm
from ..Point import *
from ..SRTTransform import SRTTransform
from math import cos, sin
from .. import functions as fn
from .GraphicsObject import GraphicsObject
from .UIGraphicsItem import UIGraphicsItem

__all__ = [
    'ROI', 
    'TestROI', 'RectROI', 'EllipseROI', 'CircleROI', 'PolygonROI', 
    'LineROI', 'MultiLineROI', 'MultiRectROI', 'LineSegmentROI', 'PolyLineROI', 'SpiralROI', 'CrosshairROI',
]


def rectStr(r):
    return "[%f, %f] + [%f, %f]" % (r.x(), r.y(), r.width(), r.height())

class ROI(GraphicsObject):
    """
    Generic region-of-interest widget.
    
    Can be used for implementing many types of selection box with 
    rotate/translate/scale handles.
    ROIs can be customized to have a variety of shapes (by subclassing or using
    any of the built-in subclasses) and any combination of draggable handles
    that allow the user to manipulate the ROI.
    
    
    
    ================ ===========================================================
    **Arguments**
    pos              (length-2 sequence) Indicates the position of the ROI's 
                     origin. For most ROIs, this is the lower-left corner of
                     its bounding rectangle.
    size             (length-2 sequence) Indicates the width and height of the 
                     ROI.
    angle            (float) The rotation of the ROI in degrees. Default is 0.
    invertible       (bool) If True, the user may resize the ROI to have 
                     negative width or height (assuming the ROI has scale
                     handles). Default is False.
    maxBounds        (QRect, QRectF, or None) Specifies boundaries that the ROI 
                     cannot be dragged outside of by the user. Default is None.
    snapSize         (float) The spacing of snap positions used when *scaleSnap*
                     or *translateSnap* are enabled. Default is 1.0.
    scaleSnap        (bool) If True, the width and height of the ROI are forced
                     to be integer multiples of *snapSize* when being resized
                     by the user. Default is False.
    translateSnap    (bool) If True, the x and y positions of the ROI are forced
                     to be integer multiples of *snapSize* when being resized
                     by the user. Default is False.
    rotateSnap       (bool) If True, the ROI angle is forced to a multiple of 
                     15 degrees when rotated by the user. Default is False.
    parent           (QGraphicsItem) The graphics item parent of this ROI. It
                     is generally not necessary to specify the parent.
    pen              (QPen or argument to pg.mkPen) The pen to use when drawing
                     the shape of the ROI.
    movable          (bool) If True, the ROI can be moved by dragging anywhere 
                     inside the ROI. Default is True.
    removable        (bool) If True, the ROI will be given a context menu with
                     an option to remove the ROI. The ROI emits
                     sigRemoveRequested when this menu action is selected.
                     Default is False.
    ================ ===========================================================
    
    
    
    ======================= ====================================================
    **Signals**
    sigRegionChangeFinished Emitted when the user stops dragging the ROI (or
                            one of its handles) or if the ROI is changed
                            programatically.
    sigRegionChangeStarted  Emitted when the user starts dragging the ROI (or
                            one of its handles).
    sigRegionChanged        Emitted any time the position of the ROI changes,
                            including while it is being dragged by the user.
    sigHoverEvent           Emitted when the mouse hovers over the ROI.
    sigClicked              Emitted when the user clicks on the ROI.
                            Note that clicking is disabled by default to prevent
                            stealing clicks from objects behind the ROI. To 
                            enable clicking, call 
                            roi.setAcceptedMouseButtons(QtCore.Qt.LeftButton). 
                            See QtGui.QGraphicsItem documentation for more 
                            details.
    sigRemoveRequested      Emitted when the user selects 'remove' from the 
                            ROI's context menu (if available).
    ======================= ====================================================
    """
    
    sigRegionChangeFinished = QtCore.Signal(object)
    sigRegionChangeStarted = QtCore.Signal(object)
    sigRegionChanged = QtCore.Signal(object)
    sigHoverEvent = QtCore.Signal(object)
    sigClicked = QtCore.Signal(object, object)
    sigRemoveRequested = QtCore.Signal(object)
    
    def __init__(self, pos, size=Point(1, 1), angle=0.0, invertible=False, maxBounds=None, snapSize=1.0, scaleSnap=False, translateSnap=False, rotateSnap=False, parent=None, pen=None, movable=True, removable=False):
        #QObjectWorkaround.__init__(self)
        GraphicsObject.__init__(self, parent)
        self.setAcceptedMouseButtons(QtCore.Qt.NoButton)
        pos = Point(pos)
        size = Point(size)
        self.aspectLocked = False
        self.translatable = movable
        self.rotateAllowed = True
        self.removable = removable
        self.menu = None
        
        self.freeHandleMoved = False ## keep track of whether free handles have moved since last change signal was emitted.
        self.mouseHovering = False
        if pen is None:
            pen = (255, 255, 255)
        self.setPen(pen)
        
        self.handlePen = QtGui.QPen(QtGui.QColor(150, 255, 255))
        self.handles = []
        self.state = {'pos': Point(0,0), 'size': Point(1,1), 'angle': 0}  ## angle is in degrees for ease of Qt integration
        self.lastState = None
        self.setPos(pos)
        self.setAngle(angle)
        self.setSize(size)
        self.setZValue(10)
        self.isMoving = False
        
        self.handleSize = 5
        self.invertible = invertible
        self.maxBounds = maxBounds
        
        self.snapSize = snapSize
        self.translateSnap = translateSnap
        self.rotateSnap = rotateSnap
        self.scaleSnap = scaleSnap
        #self.setFlag(self.ItemIsSelectable, True)
    
    def getState(self):
        return self.stateCopy()

    def stateCopy(self):
        sc = {}
        sc['pos'] = Point(self.state['pos'])
        sc['size'] = Point(self.state['size'])
        sc['angle'] = self.state['angle']
        return sc
        
    def saveState(self):
        """Return the state of the widget in a format suitable for storing to 
        disk. (Points are converted to tuple)
        
        Combined with setState(), this allows ROIs to be easily saved and 
        restored."""
        state = {}
        state['pos'] = tuple(self.state['pos'])
        state['size'] = tuple(self.state['size'])
        state['angle'] = self.state['angle']
        return state
    
    def setState(self, state, update=True):
        """
        Set the state of the ROI from a structure generated by saveState() or
        getState().
        """
        self.setPos(state['pos'], update=False)
        self.setSize(state['size'], update=False)
        self.setAngle(state['angle'], update=update)
    
    def setZValue(self, z):
        QtGui.QGraphicsItem.setZValue(self, z)
        for h in self.handles:
            h['item'].setZValue(z+1)
        
    def parentBounds(self):
        """
        Return the bounding rectangle of this ROI in the coordinate system
        of its parent.        
        """
        return self.mapToParent(self.boundingRect()).boundingRect()

    def setPen(self, *args, **kwargs):
        """
        Set the pen to use when drawing the ROI shape.
        For arguments, see :func:`mkPen <pyqtgraph.mkPen>`.
        """
        self.pen = fn.mkPen(*args, **kwargs)
        self.currentPen = self.pen
        self.update()
        
    def size(self):
        """Return the size (w,h) of the ROI."""
        return self.getState()['size']
        
    def pos(self):
        """Return the position (x,y) of the ROI's origin. 
        For most ROIs, this will be the lower-left corner."""
        return self.getState()['pos']
        
    def angle(self):
        """Return the angle of the ROI in degrees."""
        return self.getState()['angle']
        
    def setPos(self, pos, update=True, finish=True):
        """Set the position of the ROI (in the parent's coordinate system).
        By default, this will cause both sigRegionChanged and sigRegionChangeFinished to be emitted.
        
        If finish is False, then sigRegionChangeFinished will not be emitted. You can then use 
        stateChangeFinished() to cause the signal to be emitted after a series of state changes.
        
        If update is False, the state change will be remembered but not processed and no signals 
        will be emitted. You can then use stateChanged() to complete the state change. This allows
        multiple change functions to be called sequentially while minimizing processing overhead
        and repeated signals. Setting update=False also forces finish=False.
        """
        
        pos = Point(pos)
        self.state['pos'] = pos
        QtGui.QGraphicsItem.setPos(self, pos)
        if update:
            self.stateChanged(finish=finish)
        
    def setSize(self, size, update=True, finish=True):
        """Set the size of the ROI. May be specified as a QPoint, Point, or list of two values.
        See setPos() for an explanation of the update and finish arguments.
        """
        size = Point(size)
        self.prepareGeometryChange()
        self.state['size'] = size
        if update:
            self.stateChanged(finish=finish)
        
    def setAngle(self, angle, update=True, finish=True):
        """Set the angle of rotation (in degrees) for this ROI.
        See setPos() for an explanation of the update and finish arguments.
        """
        self.state['angle'] = angle
        tr = QtGui.QTransform()
        #tr.rotate(-angle * 180 / np.pi)
        tr.rotate(angle)
        self.setTransform(tr)
        if update:
            self.stateChanged(finish=finish)
        
    def scale(self, s, center=[0,0], update=True, finish=True):
        """
        Resize the ROI by scaling relative to *center*.
        See setPos() for an explanation of the *update* and *finish* arguments.
        """
        c = self.mapToParent(Point(center) * self.state['size'])
        self.prepareGeometryChange()
        newSize = self.state['size'] * s
        c1 = self.mapToParent(Point(center) * newSize)
        newPos = self.state['pos'] + c - c1
        
        self.setSize(newSize, update=False)
        self.setPos(newPos, update=update, finish=finish)
        
   
    def translate(self, *args, **kargs):
        """
        Move the ROI to a new position.
        Accepts either (x, y, snap) or ([x,y], snap) as arguments
        If the ROI is bounded and the move would exceed boundaries, then the ROI
        is moved to the nearest acceptable position instead.
        
        *snap* can be:
        
        =============== ==========================================================================
        None (default)  use self.translateSnap and self.snapSize to determine whether/how to snap
        False           do not snap
        Point(w,h)      snap to rectangular grid with spacing (w,h)
        True            snap using self.snapSize (and ignoring self.translateSnap)
        =============== ==========================================================================
           
        Also accepts *update* and *finish* arguments (see setPos() for a description of these).
        """

        if len(args) == 1:
            pt = args[0]
        else:
            pt = args
            
        newState = self.stateCopy()
        newState['pos'] = newState['pos'] + pt
        
        ## snap position
        #snap = kargs.get('snap', None)
        #if (snap is not False)   and   not (snap is None and self.translateSnap is False):
        
        snap = kargs.get('snap', None)
        if snap is None:
            snap = self.translateSnap
        if snap is not False:
            newState['pos'] = self.getSnapPosition(newState['pos'], snap=snap)
        
        #d = ev.scenePos() - self.mapToScene(self.pressPos)
        if self.maxBounds is not None:
            r = self.stateRect(newState)
            #r0 = self.sceneTransform().mapRect(self.boundingRect())
            d = Point(0,0)
            if self.maxBounds.left() > r.left():
                d[0] = self.maxBounds.left() - r.left()
            elif self.maxBounds.right() < r.right():
                d[0] = self.maxBounds.right() - r.right()
            if self.maxBounds.top() > r.top():
                d[1] = self.maxBounds.top() - r.top()
            elif self.maxBounds.bottom() < r.bottom():
                d[1] = self.maxBounds.bottom() - r.bottom()
            newState['pos'] += d
        
        #self.state['pos'] = newState['pos']
        update = kargs.get('update', True)
        finish = kargs.get('finish', True)
        self.setPos(newState['pos'], update=update, finish=finish)
        #if 'update' not in kargs or kargs['update'] is True:
        #self.stateChanged()

    def rotate(self, angle, update=True, finish=True):
        """
        Rotate the ROI by *angle* degrees. 
        
        Also accepts *update* and *finish* arguments (see setPos() for a 
        description of these).
        """
        self.setAngle(self.angle()+angle, update=update, finish=finish)

    def handleMoveStarted(self):
        self.preMoveState = self.getState()
    
    def addTranslateHandle(self, pos, axes=None, item=None, name=None, index=None):
        """
        Add a new translation handle to the ROI. Dragging the handle will move 
        the entire ROI without changing its angle or shape. 
        
        Note that, by default, ROIs may be moved by dragging anywhere inside the
        ROI. However, for larger ROIs it may be desirable to disable this and
        instead provide one or more translation handles.
        
        =================== ====================================================
        **Arguments**
        pos                 (length-2 sequence) The position of the handle 
                            relative to the shape of the ROI. A value of (0,0)
                            indicates the origin, whereas (1, 1) indicates the
                            upper-right corner, regardless of the ROI's size.
        item                The Handle instance to add. If None, a new handle
                            will be created.
        name                The name of this handle (optional). Handles are 
                            identified by name when calling 
                            getLocalHandlePositions and getSceneHandlePositions.
        =================== ====================================================
        """
        pos = Point(pos)
        return self.addHandle({'name': name, 'type': 't', 'pos': pos, 'item': item}, index=index)
    
    def addFreeHandle(self, pos=None, axes=None, item=None, name=None, index=None):
        """
        Add a new free handle to the ROI. Dragging free handles has no effect
        on the position or shape of the ROI. 
        
        =================== ====================================================
        **Arguments**
        pos                 (length-2 sequence) The position of the handle 
                            relative to the shape of the ROI. A value of (0,0)
                            indicates the origin, whereas (1, 1) indicates the
                            upper-right corner, regardless of the ROI's size.
        item                The Handle instance to add. If None, a new handle
                            will be created.
        name                The name of this handle (optional). Handles are 
                            identified by name when calling 
                            getLocalHandlePositions and getSceneHandlePositions.
        =================== ====================================================
        """
        if pos is not None:
            pos = Point(pos)
        return self.addHandle({'name': name, 'type': 'f', 'pos': pos, 'item': item}, index=index)
    
    def addScaleHandle(self, pos, center, axes=None, item=None, name=None, lockAspect=False, index=None):
        """
        Add a new scale handle to the ROI. Dragging a scale handle allows the
        user to change the height and/or width of the ROI.
        
        =================== ====================================================
        **Arguments**
        pos                 (length-2 sequence) The position of the handle 
                            relative to the shape of the ROI. A value of (0,0)
                            indicates the origin, whereas (1, 1) indicates the
                            upper-right corner, regardless of the ROI's size.
        center              (length-2 sequence) The center point around which 
                            scaling takes place. If the center point has the
                            same x or y value as the handle position, then 
                            scaling will be disabled for that axis.
        item                The Handle instance to add. If None, a new handle
                            will be created.
        name                The name of this handle (optional). Handles are 
                            identified by name when calling 
                            getLocalHandlePositions and getSceneHandlePositions.
        =================== ====================================================
        """
        pos = Point(pos)
        center = Point(center)
        info = {'name': name, 'type': 's', 'center': center, 'pos': pos, 'item': item, 'lockAspect': lockAspect}
        if pos.x() == center.x():
            info['xoff'] = True
        if pos.y() == center.y():
            info['yoff'] = True
        return self.addHandle(info, index=index)
    
    def addRotateHandle(self, pos, center, item=None, name=None, index=None):
        """
        Add a new rotation handle to the ROI. Dragging a rotation handle allows 
        the user to change the angle of the ROI.
        
        =================== ====================================================
        **Arguments**
        pos                 (length-2 sequence) The position of the handle 
                            relative to the shape of the ROI. A value of (0,0)
                            indicates the origin, whereas (1, 1) indicates the
                            upper-right corner, regardless of the ROI's size.
        center              (length-2 sequence) The center point around which 
                            rotation takes place.
        item                The Handle instance to add. If None, a new handle
                            will be created.
        name                The name of this handle (optional). Handles are 
                            identified by name when calling 
                            getLocalHandlePositions and getSceneHandlePositions.
        =================== ====================================================
        """
        pos = Point(pos)
        center = Point(center)
        return self.addHandle({'name': name, 'type': 'r', 'center': center, 'pos': pos, 'item': item}, index=index)
    
    def addScaleRotateHandle(self, pos, center, item=None, name=None, index=None):
        """
        Add a new scale+rotation handle to the ROI. When dragging a handle of 
        this type, the user can simultaneously rotate the ROI around an 
        arbitrary center point as well as scale the ROI by dragging the handle
        toward or away from the center point.
        
        =================== ====================================================
        **Arguments**
        pos                 (length-2 sequence) The position of the handle 
                            relative to the shape of the ROI. A value of (0,0)
                            indicates the origin, whereas (1, 1) indicates the
                            upper-right corner, regardless of the ROI's size.
        center              (length-2 sequence) The center point around which 
                            scaling and rotation take place.
        item                The Handle instance to add. If None, a new handle
                            will be created.
        name                The name of this handle (optional). Handles are 
                            identified by name when calling 
                            getLocalHandlePositions and getSceneHandlePositions.
        =================== ====================================================
        """
        pos = Point(pos)
        center = Point(center)
        if pos[0] != center[0] and pos[1] != center[1]:
            raise Exception("Scale/rotate handles must have either the same x or y coordinate as their center point.")
        return self.addHandle({'name': name, 'type': 'sr', 'center': center, 'pos': pos, 'item': item}, index=index)
    
    def addRotateFreeHandle(self, pos, center, axes=None, item=None, name=None, index=None):
        """
        Add a new rotation+free handle to the ROI. When dragging a handle of 
        this type, the user can rotate the ROI around an 
        arbitrary center point, while moving toward or away from the center 
        point has no effect on the shape of the ROI.
        
        =================== ====================================================
        **Arguments**
        pos                 (length-2 sequence) The position of the handle 
                            relative to the shape of the ROI. A value of (0,0)
                            indicates the origin, whereas (1, 1) indicates the
                            upper-right corner, regardless of the ROI's size.
        center              (length-2 sequence) The center point around which 
                            rotation takes place.
        item                The Handle instance to add. If None, a new handle
                            will be created.
        name                The name of this handle (optional). Handles are 
                            identified by name when calling 
                            getLocalHandlePositions and getSceneHandlePositions.
        =================== ====================================================
        """
        pos = Point(pos)
        center = Point(center)
        return self.addHandle({'name': name, 'type': 'rf', 'center': center, 'pos': pos, 'item': item}, index=index)
    
    def addHandle(self, info, index=None):
        ## If a Handle was not supplied, create it now
        if 'item' not in info or info['item'] is None:
            h = Handle(self.handleSize, typ=info['type'], pen=self.handlePen, parent=self)
            h.setPos(info['pos'] * self.state['size'])
            info['item'] = h
        else:
            h = info['item']
            if info['pos'] is None:
                info['pos'] = h.pos()
            
        ## connect the handle to this ROI
        #iid = len(self.handles)
        h.connectROI(self)
        if index is None:
            self.handles.append(info)
        else:
            self.handles.insert(index, info)
        
        h.setZValue(self.zValue()+1)
        self.stateChanged()
        return h
    
    def indexOfHandle(self, handle):
        """
        Return the index of *handle* in the list of this ROI's handles.
        """
        if isinstance(handle, Handle):
            index = [i for i, info in enumerate(self.handles) if info['item'] is handle]    
            if len(index) == 0:
                raise Exception("Cannot remove handle; it is not attached to this ROI")
            return index[0]
        else:
            return handle
        
    def removeHandle(self, handle):
        """Remove a handle from this ROI. Argument may be either a Handle 
        instance or the integer index of the handle."""
        index = self.indexOfHandle(handle)
            
        handle = self.handles[index]['item']
        self.handles.pop(index)
        handle.disconnectROI(self)
        if len(handle.rois) == 0:
            self.scene().removeItem(handle)
        self.stateChanged()
    
    def replaceHandle(self, oldHandle, newHandle):
        """Replace one handle in the ROI for another. This is useful when 
        connecting multiple ROIs together.
        
        *oldHandle* may be a Handle instance or the index of a handle to be
        replaced."""
        index = self.indexOfHandle(oldHandle)
        info = self.handles[index]
        self.removeHandle(index)
        info['item'] = newHandle
        info['pos'] = newHandle.pos()
        self.addHandle(info, index=index)
        
    def checkRemoveHandle(self, handle):
        ## This is used when displaying a Handle's context menu to determine
        ## whether removing is allowed. 
        ## Subclasses may wish to override this to disable the menu entry.
        ## Note: by default, handles are not user-removable even if this method returns True.
        return True
        
        
    def getLocalHandlePositions(self, index=None):
        """Returns the position of handles in the ROI's coordinate system.
        
        The format returned is a list of (name, pos) tuples.
        """
        if index == None:
            positions = []
            for h in self.handles:
                positions.append((h['name'], h['pos']))
            return positions
        else:
            return (self.handles[index]['name'], self.handles[index]['pos'])
            
    def getSceneHandlePositions(self, index=None):
        """Returns the position of handles in the scene coordinate system.
        
        The format returned is a list of (name, pos) tuples.
        """
        if index == None:
            positions = []
            for h in self.handles:
                positions.append((h['name'], h['item'].scenePos()))
            return positions
        else:
            return (self.handles[index]['name'], self.handles[index]['item'].scenePos())
        
    def getHandles(self):
        """
        Return a list of this ROI's Handles.
        """
        return [h['item'] for h in self.handles]
    
    def mapSceneToParent(self, pt):
        return self.mapToParent(self.mapFromScene(pt))

    def setSelected(self, s):
        QtGui.QGraphicsItem.setSelected(self, s)
        #print "select", self, s
        if s:
            for h in self.handles:
                h['item'].show()
        else:
            for h in self.handles:
                h['item'].hide()


    def hoverEvent(self, ev):
        hover = False
        if not ev.isExit():
            if self.translatable and ev.acceptDrags(QtCore.Qt.LeftButton):
                hover=True
                
            for btn in [QtCore.Qt.LeftButton, QtCore.Qt.RightButton, QtCore.Qt.MidButton]:
                if int(self.acceptedMouseButtons() & btn) > 0 and ev.acceptClicks(btn):
                    hover=True
            if self.contextMenuEnabled():
                ev.acceptClicks(QtCore.Qt.RightButton)
                
        if hover:
            self.setMouseHover(True)
            self.sigHoverEvent.emit(self)
            ev.acceptClicks(QtCore.Qt.LeftButton)  ## If the ROI is hilighted, we should accept all clicks to avoid confusion.
            ev.acceptClicks(QtCore.Qt.RightButton)
            ev.acceptClicks(QtCore.Qt.MidButton)
        else:
            self.setMouseHover(False)

    def setMouseHover(self, hover):
        ## Inform the ROI that the mouse is(not) hovering over it
        if self.mouseHovering == hover:
            return
        self.mouseHovering = hover
        if hover:
            self.currentPen = fn.mkPen(255, 255, 0)
        else:
            self.currentPen = self.pen
        self.update()

    def contextMenuEnabled(self):
        return self.removable
    
    def raiseContextMenu(self, ev):
        if not self.contextMenuEnabled():
            return
        menu = self.getMenu()
        menu = self.scene().addParentContextMenus(self, menu, ev)
        pos = ev.screenPos()
        menu.popup(QtCore.QPoint(pos.x(), pos.y()))

    def getMenu(self):
        if self.menu is None:
            self.menu = QtGui.QMenu()
            self.menu.setTitle("ROI")
            remAct = QtGui.QAction("Remove ROI", self.menu)
            remAct.triggered.connect(self.removeClicked)
            self.menu.addAction(remAct)
            self.menu.remAct = remAct
        return self.menu

    def removeClicked(self):
        ## Send remove event only after we have exited the menu event handler
        QtCore.QTimer.singleShot(0, lambda: self.sigRemoveRequested.emit(self))
        
    def mouseDragEvent(self, ev):
        if ev.isStart():
            #p = ev.pos()
            #if not self.isMoving and not self.shape().contains(p):
                #ev.ignore()
                #return        
            if ev.button() == QtCore.Qt.LeftButton:
                self.setSelected(True)
                if self.translatable:
                    self.isMoving = True
                    self.preMoveState = self.getState()
                    self.cursorOffset = self.pos() - self.mapToParent(ev.buttonDownPos())
                    self.sigRegionChangeStarted.emit(self)
                    ev.accept()
                else:
                    ev.ignore()

        elif ev.isFinish():
            if self.translatable:
                if self.isMoving:
                    self.stateChangeFinished()
                self.isMoving = False
            return

        if self.translatable and self.isMoving and ev.buttons() == QtCore.Qt.LeftButton:
            snap = True if (ev.modifiers() & QtCore.Qt.ControlModifier) else None
            newPos = self.mapToParent(ev.pos()) + self.cursorOffset
            self.translate(newPos - self.pos(), snap=snap, finish=False)
        
    def mouseClickEvent(self, ev):
        if ev.button() == QtCore.Qt.RightButton and self.isMoving:
            ev.accept()
            self.cancelMove()
        if ev.button() == QtCore.Qt.RightButton and self.contextMenuEnabled():
            self.raiseContextMenu(ev)
            ev.accept()
        elif int(ev.button() & self.acceptedMouseButtons()) > 0:
            ev.accept()
            self.sigClicked.emit(self, ev)
        else:
            ev.ignore()

    def cancelMove(self):
        self.isMoving = False
        self.setState(self.preMoveState)

    def checkPointMove(self, handle, pos, modifiers):
        """When handles move, they must ask the ROI if the move is acceptable.
        By default, this always returns True. Subclasses may wish override.
        """
        return True

    def movePoint(self, handle, pos, modifiers=QtCore.Qt.KeyboardModifier(), finish=True, coords='parent'):
        ## called by Handles when they are moved. 
        ## pos is the new position of the handle in scene coords, as requested by the handle.
        
        newState = self.stateCopy()
        index = self.indexOfHandle(handle)
        h = self.handles[index]
        p0 = self.mapToParent(h['pos'] * self.state['size'])
        p1 = Point(pos)
        
        if coords == 'parent':
            pass
        elif coords == 'scene':
            p1 = self.mapSceneToParent(p1)
        else:
            raise Exception("New point location must be given in either 'parent' or 'scene' coordinates.")

        
        ## transform p0 and p1 into parent's coordinates (same as scene coords if there is no parent). I forget why.
        #p0 = self.mapSceneToParent(p0)
        #p1 = self.mapSceneToParent(p1)

        ## Handles with a 'center' need to know their local position relative to the center point (lp0, lp1)
        if 'center' in h:
            c = h['center']
            cs = c * self.state['size']
            lp0 = self.mapFromParent(p0) - cs
            lp1 = self.mapFromParent(p1) - cs
        
        if h['type'] == 't':
            snap = True if (modifiers & QtCore.Qt.ControlModifier) else None
            #if self.translateSnap or ():
                #snap = Point(self.snapSize, self.snapSize)
            self.translate(p1-p0, snap=snap, update=False)
        
        elif h['type'] == 'f':
            newPos = self.mapFromParent(p1)
            h['item'].setPos(newPos)
            h['pos'] = newPos
            self.freeHandleMoved = True
            #self.sigRegionChanged.emit(self)  ## should be taken care of by call to stateChanged()
            
        elif h['type'] == 's':
            ## If a handle and its center have the same x or y value, we can't scale across that axis.
            if h['center'][0] == h['pos'][0]:
                lp1[0] = 0
            if h['center'][1] == h['pos'][1]:
                lp1[1] = 0
            
            ## snap 
            if self.scaleSnap or (modifiers & QtCore.Qt.ControlModifier):
                lp1[0] = round(lp1[0] / self.snapSize) * self.snapSize
                lp1[1] = round(lp1[1] / self.snapSize) * self.snapSize
                
            ## preserve aspect ratio (this can override snapping)
            if h['lockAspect'] or (modifiers & QtCore.Qt.AltModifier):
                #arv = Point(self.preMoveState['size']) - 
                lp1 = lp1.proj(lp0)
            
            ## determine scale factors and new size of ROI
            hs = h['pos'] - c
            if hs[0] == 0:
                hs[0] = 1
            if hs[1] == 0:
                hs[1] = 1
            newSize = lp1 / hs
            
            ## Perform some corrections and limit checks
            if newSize[0] == 0:
                newSize[0] = newState['size'][0]
            if newSize[1] == 0:
                newSize[1] = newState['size'][1]
            if not self.invertible:
                if newSize[0] < 0:
                    newSize[0] = newState['size'][0]
                if newSize[1] < 0:
                    newSize[1] = newState['size'][1]
            if self.aspectLocked:
                newSize[0] = newSize[1]
            
            ## Move ROI so the center point occupies the same scene location after the scale
            s0 = c * self.state['size']
            s1 = c * newSize
            cc = self.mapToParent(s0 - s1) - self.mapToParent(Point(0, 0))
            
            ## update state, do more boundary checks
            newState['size'] = newSize
            newState['pos'] = newState['pos'] + cc
            if self.maxBounds is not None:
                r = self.stateRect(newState)
                if not self.maxBounds.contains(r):
                    return
            
            self.setPos(newState['pos'], update=False)
            self.setSize(newState['size'], update=False)
        
        elif h['type'] in ['r', 'rf']:
            if h['type'] == 'rf':
                self.freeHandleMoved = True
            
            if not self.rotateAllowed:
                return
            ## If the handle is directly over its center point, we can't compute an angle.
            try:
                if lp1.length() == 0 or lp0.length() == 0:
                    return
            except OverflowError:
                return
            
            ## determine new rotation angle, constrained if necessary
            ang = newState['angle'] - lp0.angle(lp1)
            if ang is None:  ## this should never happen..
                return
            if self.rotateSnap or (modifiers & QtCore.Qt.ControlModifier):
                ang = round(ang / 15.) * 15.  ## 180/12 = 15
            
            ## create rotation transform
            tr = QtGui.QTransform()
            tr.rotate(ang)
            
            ## move ROI so that center point remains stationary after rotate
            cc = self.mapToParent(cs) - (tr.map(cs) + self.state['pos'])
            newState['angle'] = ang
            newState['pos'] = newState['pos'] + cc
            
            ## check boundaries, update
            if self.maxBounds is not None:
                r = self.stateRect(newState)
                if not self.maxBounds.contains(r):
                    return
            #self.setTransform(tr)
            self.setPos(newState['pos'], update=False)
            self.setAngle(ang, update=False)
            #self.state = newState
            
            ## If this is a free-rotate handle, its distance from the center may change.
            
            if h['type'] == 'rf':
                h['item'].setPos(self.mapFromScene(p1))  ## changes ROI coordinates of handle
                
        elif h['type'] == 'sr':
            if h['center'][0] == h['pos'][0]:
                scaleAxis = 1
                nonScaleAxis=0
            else:
                scaleAxis = 0
                nonScaleAxis=1
            
            try:
                if lp1.length() == 0 or lp0.length() == 0:
                    return
            except OverflowError:
                return
            
            ang = newState['angle'] - lp0.angle(lp1)
            if ang is None:
                return
            if self.rotateSnap or (modifiers & QtCore.Qt.ControlModifier):
                #ang = round(ang / (np.pi/12.)) * (np.pi/12.)
                ang = round(ang / 15.) * 15.
            
            hs = abs(h['pos'][scaleAxis] - c[scaleAxis])
            newState['size'][scaleAxis] = lp1.length() / hs
            #if self.scaleSnap or (modifiers & QtCore.Qt.ControlModifier):
            if self.scaleSnap:  ## use CTRL only for angular snap here.
                newState['size'][scaleAxis] = round(newState['size'][scaleAxis] / self.snapSize) * self.snapSize
            if newState['size'][scaleAxis] == 0:
                newState['size'][scaleAxis] = 1
            if self.aspectLocked:
                newState['size'][nonScaleAxis] = newState['size'][scaleAxis]
                
            c1 = c * newState['size']
            tr = QtGui.QTransform()
            tr.rotate(ang)
            
            cc = self.mapToParent(cs) - (tr.map(c1) + self.state['pos'])
            newState['angle'] = ang
            newState['pos'] = newState['pos'] + cc
            if self.maxBounds is not None:
                r = self.stateRect(newState)
                if not self.maxBounds.contains(r):
                    return
            #self.setTransform(tr)
            #self.setPos(newState['pos'], update=False)
            #self.prepareGeometryChange()
            #self.state = newState
            self.setState(newState, update=False)
        
        self.stateChanged(finish=finish)
    
    def stateChanged(self, finish=True):
        """Process changes to the state of the ROI.
        If there are any changes, then the positions of handles are updated accordingly
        and sigRegionChanged is emitted. If finish is True, then 
        sigRegionChangeFinished will also be emitted."""
        
        changed = False
        if self.lastState is None:
            changed = True
        else:
            for k in list(self.state.keys()):
                if self.state[k] != self.lastState[k]:
                    changed = True
        
        self.prepareGeometryChange()
        if changed:
            ## Move all handles to match the current configuration of the ROI
            for h in self.handles:
                if h['item'] in self.childItems():
                    p = h['pos']
                    h['item'].setPos(h['pos'] * self.state['size'])
                #else:
                #    trans = self.state['pos']-self.lastState['pos']
                #    h['item'].setPos(h['pos'] + h['item'].parentItem().mapFromParent(trans))
                    
            self.update()
            self.sigRegionChanged.emit(self)
        elif self.freeHandleMoved:
            self.sigRegionChanged.emit(self)
            
        self.freeHandleMoved = False
        self.lastState = self.stateCopy()
            
        if finish:
            self.stateChangeFinished()
    
    def stateChangeFinished(self):
        self.sigRegionChangeFinished.emit(self)
    
    def stateRect(self, state):
        r = QtCore.QRectF(0, 0, state['size'][0], state['size'][1])
        tr = QtGui.QTransform()
        #tr.rotate(-state['angle'] * 180 / np.pi)
        tr.rotate(-state['angle'])
        r = tr.mapRect(r)
        return r.adjusted(state['pos'][0], state['pos'][1], state['pos'][0], state['pos'][1])
    
    
    def getSnapPosition(self, pos, snap=None):
        ## Given that pos has been requested, return the nearest snap-to position
        ## optionally, snap may be passed in to specify a rectangular snap grid.
        ## override this function for more interesting snap functionality..
        
        if snap is None or snap is True:
            if self.snapSize is None:
                return pos
            snap = Point(self.snapSize, self.snapSize)
        
        return Point(
            round(pos[0] / snap[0]) * snap[0],
            round(pos[1] / snap[1]) * snap[1]
        )
    
    def boundingRect(self):
        return QtCore.QRectF(0, 0, self.state['size'][0], self.state['size'][1]).normalized()

    def paint(self, p, opt, widget):
        # p.save()
        # Note: don't use self.boundingRect here, because subclasses may need to redefine it.
        r = QtCore.QRectF(0, 0, self.state['size'][0], self.state['size'][1]).normalized()
        
        p.setRenderHint(QtGui.QPainter.Antialiasing)
        p.setPen(self.currentPen)
        p.translate(r.left(), r.top())
        p.scale(r.width(), r.height())
        p.drawRect(0, 0, 1, 1)
        # p.restore()

    def getArraySlice(self, data, img, axes=(0,1), returnSlice=True):
        """Return a tuple of slice objects that can be used to slice the region from data covered by this ROI.
        Also returns the transform which maps the ROI into data coordinates.
        
        If returnSlice is set to False, the function returns a pair of tuples with the values that would have 
        been used to generate the slice objects. ((ax0Start, ax0Stop), (ax1Start, ax1Stop))
        
        If the slice can not be computed (usually because the scene/transforms are not properly
        constructed yet), then the method returns None.
        """
        #print "getArraySlice"
        
        ## Determine shape of array along ROI axes
        dShape = (data.shape[axes[0]], data.shape[axes[1]])
        #print "  dshape", dShape
        
        ## Determine transform that maps ROI bounding box to image coordinates
        try:
            tr = self.sceneTransform() * fn.invertQTransform(img.sceneTransform())
        except np.linalg.linalg.LinAlgError:
            return None
            
        ## Modify transform to scale from image coords to data coords
        #m = QtGui.QTransform()
        tr.scale(float(dShape[0]) / img.width(), float(dShape[1]) / img.height())
        #tr = tr * m
        
        ## Transform ROI bounds into data bounds
        dataBounds = tr.mapRect(self.boundingRect())
        #print "  boundingRect:", self.boundingRect()
        #print "  dataBounds:", dataBounds
        
        ## Intersect transformed ROI bounds with data bounds
        intBounds = dataBounds.intersected(QtCore.QRectF(0, 0, dShape[0], dShape[1]))
        #print "  intBounds:", intBounds
        
        ## Determine index values to use when referencing the array. 
        bounds = (
            (int(min(intBounds.left(), intBounds.right())), int(1+max(intBounds.left(), intBounds.right()))),
            (int(min(intBounds.bottom(), intBounds.top())), int(1+max(intBounds.bottom(), intBounds.top())))
        )
        #print "  bounds:", bounds
        
        if returnSlice:
            ## Create slice objects
            sl = [slice(None)] * data.ndim
            sl[axes[0]] = slice(*bounds[0])
            sl[axes[1]] = slice(*bounds[1])
            return tuple(sl), tr
        else:
            return bounds, tr

    def getArrayRegion(self, data, img, axes=(0,1), returnMappedCoords=False, **kwds):
        """Use the position and orientation of this ROI relative to an imageItem 
        to pull a slice from an array.
        
        =================== ====================================================
        **Arguments**
        data                The array to slice from. Note that this array does
                            *not* have to be the same data that is represented
                            in *img*.
        img                 (ImageItem or other suitable QGraphicsItem)
                            Used to determine the relationship between the 
                            ROI and the boundaries of *data*.
        axes                (length-2 tuple) Specifies the axes in *data* that
                            correspond to the x and y axes of *img*.
        returnMappedCoords  (bool) If True, the array slice is returned along
                            with a corresponding array of coordinates that were
                            used to extract data from the original array.
        \**kwds             All keyword arguments are passed to 
                            :func:`affineSlice <pyqtgraph.affineSlice>`.
        =================== ====================================================
        
        This method uses :func:`affineSlice <pyqtgraph.affineSlice>` to generate
        the slice from *data* and uses :func:`getAffineSliceParams <pyqtgraph.ROI.getAffineSliceParams>`
        to determine the parameters to pass to :func:`affineSlice <pyqtgraph.affineSlice>`.
        
        If *returnMappedCoords* is True, then the method returns a tuple (result, coords) 
        such that coords is the set of coordinates used to interpolate values from the original
        data, mapped into the parent coordinate system of the image. This is useful, when slicing
        data from images that have been transformed, for determining the location of each value
        in the sliced data.
        
        All extra keyword arguments are passed to :func:`affineSlice <pyqtgraph.affineSlice>`.
        """
        
        shape, vectors, origin = self.getAffineSliceParams(data, img, axes)
        if not returnMappedCoords:
            return fn.affineSlice(data, shape=shape, vectors=vectors, origin=origin, axes=axes, **kwds)
        else:
            kwds['returnCoords'] = True
            result, coords = fn.affineSlice(data, shape=shape, vectors=vectors, origin=origin, axes=axes, **kwds)
            
            ### map coordinates and return
            mapped = fn.transformCoordinates(img.transform(), coords)
            return result, mapped

    def getAffineSliceParams(self, data, img, axes=(0,1)):
        """
        Returns the parameters needed to use :func:`affineSlice <pyqtgraph.affineSlice>`
        (shape, vectors, origin) to extract a subset of *data* using this ROI 
        and *img* to specify the subset.
        
        See :func:`getArrayRegion <pyqtgraph.ROI.getArrayRegion>` for more information.
        """
        if self.scene() is not img.scene():
            raise Exception("ROI and target item must be members of the same scene.")
        
        shape = self.state['size']
        
        origin = self.mapToItem(img, QtCore.QPointF(0, 0))
        
        ## vx and vy point in the directions of the slice axes, but must be scaled properly
        vx = self.mapToItem(img, QtCore.QPointF(1, 0)) - origin
        vy = self.mapToItem(img, QtCore.QPointF(0, 1)) - origin
        
        lvx = np.sqrt(vx.x()**2 + vx.y()**2)
        lvy = np.sqrt(vy.x()**2 + vy.y()**2)
        pxLen = img.width() / float(data.shape[axes[0]])
        #img.width is number of pixels or width of item?
        #need pxWidth and pxHeight instead of pxLen ?
        sx =  pxLen / lvx
        sy =  pxLen / lvy
        
        vectors = ((vx.x()*sx, vx.y()*sx), (vy.x()*sy, vy.y()*sy))
        shape = self.state['size']
        shape = [abs(shape[0]/sx), abs(shape[1]/sy)]
        
        origin = (origin.x(), origin.y())
        return shape, vectors, origin
        
    def getGlobalTransform(self, relativeTo=None):
        """Return global transformation (rotation angle+translation) required to move 
        from relative state to current state. If relative state isn't specified,
        then we use the state of the ROI when mouse is pressed."""
        if relativeTo == None:
            relativeTo = self.preMoveState
        st = self.getState()
        
        ## this is only allowed because we will be comparing the two 
        relativeTo['scale'] = relativeTo['size']
        st['scale'] = st['size']
        
        t1 = SRTTransform(relativeTo)
        t2 = SRTTransform(st)
        return t2/t1
        
        
        #st = self.getState()
        
        ### rotation
        #ang = (st['angle']-relativeTo['angle']) * 180. / 3.14159265358
        #rot = QtGui.QTransform()
        #rot.rotate(-ang)

        ### We need to come up with a universal transformation--one that can be applied to other objects 
        ### such that all maintain alignment. 
        ### More specifically, we need to turn the ROI's position and angle into
        ### a rotation _around the origin_ and a translation.
        
        #p0 = Point(relativeTo['pos'])

        ### base position, rotated
        #p1 = rot.map(p0)
        
        #trans = Point(st['pos']) - p1
        #return trans, ang

    def applyGlobalTransform(self, tr):
        st = self.getState()
        
        st['scale'] = st['size']
        st = SRTTransform(st)
        st = (st * tr).saveState()
        st['size'] = st['scale']
        self.setState(st)


class Handle(UIGraphicsItem):
    """
    Handle represents a single user-interactable point attached to an ROI. They
    are usually created by a call to one of the ROI.add___Handle() methods.
    
    Handles are represented as a square, diamond, or circle, and are drawn with 
    fixed pixel size regardless of the scaling of the view they are displayed in.
    
    Handles may be dragged to change the position, size, orientation, or other
    properties of the ROI they are attached to.
    
    
    """
    types = {   ## defines number of sides, start angle for each handle type
        't': (4, np.pi/4),
        'f': (4, np.pi/4), 
        's': (4, 0),
        'r': (12, 0),
        'sr': (12, 0),
        'rf': (12, 0),
    }

    sigClicked = QtCore.Signal(object, object)   # self, event
    sigRemoveRequested = QtCore.Signal(object)   # self
    
    def __init__(self, radius, typ=None, pen=(200, 200, 220), parent=None, deletable=False):
        #print "   create item with parent", parent
        #self.bounds = QtCore.QRectF(-1e-10, -1e-10, 2e-10, 2e-10)
        #self.setFlags(self.ItemIgnoresTransformations | self.ItemSendsScenePositionChanges)
        self.rois = []
        self.radius = radius
        self.typ = typ
        self.pen = fn.mkPen(pen)
        self.currentPen = self.pen
        self.pen.setWidth(0)
        self.pen.setCosmetic(True)
        self.isMoving = False
        self.sides, self.startAng = self.types[typ]
        self.buildPath()
        self._shape = None
        self.menu = self.buildMenu()
        
        UIGraphicsItem.__init__(self, parent=parent)
        self.setAcceptedMouseButtons(QtCore.Qt.NoButton)
        self.deletable = deletable
        if deletable:
            self.setAcceptedMouseButtons(QtCore.Qt.RightButton)        
        #self.updateShape()
        self.setZValue(11)
            
    def connectROI(self, roi):
        ### roi is the "parent" roi, i is the index of the handle in roi.handles
        self.rois.append(roi)
        
    def disconnectROI(self, roi):
        self.rois.remove(roi)
        #for i, r in enumerate(self.roi):
            #if r[0] == roi:
                #self.roi.pop(i)
                
    #def close(self):
        #for r in self.roi:
            #r.removeHandle(self)
            
    def setDeletable(self, b):
        self.deletable = b
        if b:
            self.setAcceptedMouseButtons(self.acceptedMouseButtons() | QtCore.Qt.RightButton)
        else:
            self.setAcceptedMouseButtons(self.acceptedMouseButtons() & ~QtCore.Qt.RightButton)
            
    def removeClicked(self):
        self.sigRemoveRequested.emit(self)

    def hoverEvent(self, ev):
        hover = False
        if not ev.isExit():
            if ev.acceptDrags(QtCore.Qt.LeftButton):
                hover=True
            for btn in [QtCore.Qt.LeftButton, QtCore.Qt.RightButton, QtCore.Qt.MidButton]:
                if int(self.acceptedMouseButtons() & btn) > 0 and ev.acceptClicks(btn):
                    hover=True
                    
        if hover:
            self.currentPen = fn.mkPen(255, 255,0)
        else:
            self.currentPen = self.pen
        self.update()
        #if (not ev.isExit()) and ev.acceptDrags(QtCore.Qt.LeftButton):
            #self.currentPen = fn.mkPen(255, 255,0)
        #else:
            #self.currentPen = self.pen
        #self.update()
            


    def mouseClickEvent(self, ev):
        ## right-click cancels drag
        if ev.button() == QtCore.Qt.RightButton and self.isMoving:
            self.isMoving = False  ## prevents any further motion
            self.movePoint(self.startPos, finish=True)
            #for r in self.roi:
                #r[0].cancelMove()
            ev.accept()
        elif int(ev.button() & self.acceptedMouseButtons()) > 0:
            ev.accept()
            if ev.button() == QtCore.Qt.RightButton and self.deletable:
                self.raiseContextMenu(ev)
            self.sigClicked.emit(self, ev)
        else:
            ev.ignore()        
            
            #elif self.deletable:
                #ev.accept()
                #self.raiseContextMenu(ev)
            #else:
                #ev.ignore()
                
    def buildMenu(self):
        menu = QtGui.QMenu()
        menu.setTitle("Handle")
        self.removeAction = menu.addAction("Remove handle", self.removeClicked) 
        return menu
        
    def getMenu(self):
        return self.menu

    def raiseContextMenu(self, ev):
        menu = self.scene().addParentContextMenus(self, self.getMenu(), ev)
        
        ## Make sure it is still ok to remove this handle
        removeAllowed = all([r.checkRemoveHandle(self) for r in self.rois])
        self.removeAction.setEnabled(removeAllowed)
        pos = ev.screenPos()
        menu.popup(QtCore.QPoint(pos.x(), pos.y()))    

    def mouseDragEvent(self, ev):
        if ev.button() != QtCore.Qt.LeftButton:
            return
        ev.accept()
        
        ## Inform ROIs that a drag is happening 
        ##  note: the ROI is informed that the handle has moved using ROI.movePoint
        ##  this is for other (more nefarious) purposes.
        #for r in self.roi:
            #r[0].pointDragEvent(r[1], ev)
            
        if ev.isFinish():
            if self.isMoving:
                for r in self.rois:
                    r.stateChangeFinished()
            self.isMoving = False
        elif ev.isStart():
            for r in self.rois:
                r.handleMoveStarted()
            self.isMoving = True
            self.startPos = self.scenePos()
            self.cursorOffset = self.scenePos() - ev.buttonDownScenePos()
            
        if self.isMoving:  ## note: isMoving may become False in mid-drag due to right-click.
            pos = ev.scenePos() + self.cursorOffset
            self.movePoint(pos, ev.modifiers(), finish=False)

    def movePoint(self, pos, modifiers=QtCore.Qt.KeyboardModifier(), finish=True):
        for r in self.rois:
            if not r.checkPointMove(self, pos, modifiers):
                return
        #print "point moved; inform %d ROIs" % len(self.roi)
        # A handle can be used by multiple ROIs; tell each to update its handle position
        for r in self.rois:
            r.movePoint(self, pos, modifiers, finish=finish, coords='scene')
        
    def buildPath(self):
        size = self.radius
        self.path = QtGui.QPainterPath()
        ang = self.startAng
        dt = 2*np.pi / self.sides
        for i in range(0, self.sides+1):
            x = size * cos(ang)
            y = size * sin(ang)
            ang += dt
            if i == 0:
                self.path.moveTo(x, y)
            else:
                self.path.lineTo(x, y)            
            
    def paint(self, p, opt, widget):
        ### determine rotation of transform
        #m = self.sceneTransform()
        ##mi = m.inverted()[0]
        #v = m.map(QtCore.QPointF(1, 0)) - m.map(QtCore.QPointF(0, 0))
        #va = np.arctan2(v.y(), v.x())
        
        ### Determine length of unit vector in painter's coords
        ##size = mi.map(Point(self.radius, self.radius)) - mi.map(Point(0, 0))
        ##size = (size.x()*size.x() + size.y() * size.y()) ** 0.5
        #size = self.radius
        
        #bounds = QtCore.QRectF(-size, -size, size*2, size*2)
        #if bounds != self.bounds:
            #self.bounds = bounds
            #self.prepareGeometryChange()
        p.setRenderHints(p.Antialiasing, True)
        p.setPen(self.currentPen)
        
        #p.rotate(va * 180. / 3.1415926)
        #p.drawPath(self.path)        
        p.drawPath(self.shape())
        #ang = self.startAng + va
        #dt = 2*np.pi / self.sides
        #for i in range(0, self.sides):
            #x1 = size * cos(ang)
            #y1 = size * sin(ang)
            #x2 = size * cos(ang+dt)
            #y2 = size * sin(ang+dt)
            #ang += dt
            #p.drawLine(Point(x1, y1), Point(x2, y2))
            
    def shape(self):
        if self._shape is None:
            s = self.generateShape()
            if s is None:
                return self.path
            self._shape = s
            self.prepareGeometryChange()  ## beware--this can cause the view to adjust, which would immediately invalidate the shape.
        return self._shape
    
    def boundingRect(self):
        #print 'roi:', self.roi
        s1 = self.shape()
        #print "   s1:", s1
        #s2 = self.shape()
        #print "   s2:", s2
        
        return self.shape().boundingRect()
            
    def generateShape(self):
        ## determine rotation of transform
        #m = self.sceneTransform()  ## Qt bug: do not access sceneTransform() until we know this object has a scene.
        #mi = m.inverted()[0]
        dt = self.deviceTransform()
        
        if dt is None:
            self._shape = self.path
            return None
        
        v = dt.map(QtCore.QPointF(1, 0)) - dt.map(QtCore.QPointF(0, 0))
        va = np.arctan2(v.y(), v.x())
        
        dti = fn.invertQTransform(dt)
        devPos = dt.map(QtCore.QPointF(0,0))
        tr = QtGui.QTransform()
        tr.translate(devPos.x(), devPos.y())
        tr.rotate(va * 180. / 3.1415926)
        
        return dti.map(tr.map(self.path))
        
        
    def viewTransformChanged(self):
        GraphicsObject.viewTransformChanged(self)
        self._shape = None  ## invalidate shape, recompute later if requested.
        self.update()
        
    #def itemChange(self, change, value):
        #if change == self.ItemScenePositionHasChanged:
            #self.updateShape()


class TestROI(ROI):
    def __init__(self, pos, size, **args):
        #QtGui.QGraphicsRectItem.__init__(self, pos[0], pos[1], size[0], size[1])
        ROI.__init__(self, pos, size, **args)
        #self.addTranslateHandle([0, 0])
        self.addTranslateHandle([0.5, 0.5])
        self.addScaleHandle([1, 1], [0, 0])
        self.addScaleHandle([0, 0], [1, 1])
        self.addScaleRotateHandle([1, 0.5], [0.5, 0.5])
        self.addScaleHandle([0.5, 1], [0.5, 0.5])
        self.addRotateHandle([1, 0], [0, 0])
        self.addRotateHandle([0, 1], [1, 1])



class RectROI(ROI):
    """
    Rectangular ROI subclass with a single scale handle at the top-right corner.
    
    ============== =============================================================
    **Arguments**
    pos            (length-2 sequence) The position of the ROI origin.
                   See ROI().
    size           (length-2 sequence) The size of the ROI. See ROI().
    centered       (bool) If True, scale handles affect the ROI relative to its
                   center, rather than its origin.
    sideScalers    (bool) If True, extra scale handles are added at the top and 
                   right edges.
    \**args        All extra keyword arguments are passed to ROI()
    ============== =============================================================
    
    """
    def __init__(self, pos, size, centered=False, sideScalers=False, **args):
        #QtGui.QGraphicsRectItem.__init__(self, 0, 0, size[0], size[1])
        ROI.__init__(self, pos, size, **args)
        if centered:
            center = [0.5, 0.5]
        else:
            center = [0, 0]
            
        #self.addTranslateHandle(center)
        self.addScaleHandle([1, 1], center)
        if sideScalers:
            self.addScaleHandle([1, 0.5], [center[0], 0.5])
            self.addScaleHandle([0.5, 1], [0.5, center[1]])

class LineROI(ROI):
    """
    Rectangular ROI subclass with scale-rotate handles on either side. This
    allows the ROI to be positioned as if moving the ends of a line segment.
    A third handle controls the width of the ROI orthogonal to its "line" axis.
    
    ============== =============================================================
    **Arguments**
    pos1           (length-2 sequence) The position of the center of the ROI's
                   left edge.
    pos2           (length-2 sequence) The position of the center of the ROI's
                   right edge.
    width          (float) The width of the ROI.
    \**args        All extra keyword arguments are passed to ROI()
    ============== =============================================================
    
    """
    def __init__(self, pos1, pos2, width, **args):
        pos1 = Point(pos1)
        pos2 = Point(pos2)
        d = pos2-pos1
        l = d.length()
        ang = Point(1, 0).angle(d)
        ra = ang * np.pi / 180.
        c = Point(-width/2. * sin(ra), -width/2. * cos(ra))
        pos1 = pos1 + c
        
        ROI.__init__(self, pos1, size=Point(l, width), angle=ang, **args)
        self.addScaleRotateHandle([0, 0.5], [1, 0.5])
        self.addScaleRotateHandle([1, 0.5], [0, 0.5])
        self.addScaleHandle([0.5, 1], [0.5, 0.5])
        

        
class MultiRectROI(QtGui.QGraphicsObject):
    """
    Chain of rectangular ROIs connected by handles. 
    
    This is generally used to mark a curved path through 
    an image similarly to PolyLineROI. It differs in that each segment
    of the chain is rectangular instead of linear and thus has width.
    
    ============== =============================================================
    **Arguments**
    points         (list of length-2 sequences) The list of points in the path.
    width          (float) The width of the ROIs orthogonal to the path.
    \**args        All extra keyword arguments are passed to ROI()
    ============== =============================================================
    """
    sigRegionChangeFinished = QtCore.Signal(object)
    sigRegionChangeStarted = QtCore.Signal(object)
    sigRegionChanged = QtCore.Signal(object)
    
    def __init__(self, points, width, pen=None, **args):
        QtGui.QGraphicsObject.__init__(self)
        self.pen = pen
        self.roiArgs = args
        self.lines = []
        if len(points) < 2:
            raise Exception("Must start with at least 2 points")
        
        ## create first segment
        self.addSegment(points[1], connectTo=points[0], scaleHandle=True)
        
        ## create remaining segments
        for p in points[2:]:
            self.addSegment(p)
        
        
    def paint(self, *args):
        pass
    
    def boundingRect(self):
        return QtCore.QRectF()
        
    def roiChangedEvent(self):
        w = self.lines[0].state['size'][1]
        for l in self.lines[1:]:
            w0 = l.state['size'][1]
            if w == w0:
                continue
            l.scale([1.0, w/w0], center=[0.5,0.5])
        self.sigRegionChanged.emit(self)
            
    def roiChangeStartedEvent(self):
        self.sigRegionChangeStarted.emit(self)
        
    def roiChangeFinishedEvent(self):
        self.sigRegionChangeFinished.emit(self)
        
    def getHandlePositions(self):
        """Return the positions of all handles in local coordinates."""
        pos = [self.mapFromScene(self.lines[0].getHandles()[0].scenePos())]
        for l in self.lines:
            pos.append(self.mapFromScene(l.getHandles()[1].scenePos()))
        return pos
        
    def getArrayRegion(self, arr, img=None, axes=(0,1)):
        rgns = []
        for l in self.lines:
            rgn = l.getArrayRegion(arr, img, axes=axes)
            if rgn is None:
                continue
                #return None
            rgns.append(rgn)
            #print l.state['size']
            
        ## make sure orthogonal axis is the same size
        ## (sometimes fp errors cause differences)
        ms = min([r.shape[axes[1]] for r in rgns])
        sl = [slice(None)] * rgns[0].ndim
        sl[axes[1]] = slice(0,ms)
        rgns = [r[sl] for r in rgns]
        #print [r.shape for r in rgns], axes
        
        return np.concatenate(rgns, axis=axes[0])
        
    def addSegment(self, pos=(0,0), scaleHandle=False, connectTo=None):
        """
        Add a new segment to the ROI connecting from the previous endpoint to *pos*.
        (pos is specified in the parent coordinate system of the MultiRectROI)
        """
        
        ## by default, connect to the previous endpoint
        if connectTo is None:
            connectTo = self.lines[-1].getHandles()[1]
            
        ## create new ROI
        newRoi = ROI((0,0), [1, 5], parent=self, pen=self.pen, **self.roiArgs)
        self.lines.append(newRoi)
        
        ## Add first SR handle
        if isinstance(connectTo, Handle):
            self.lines[-1].addScaleRotateHandle([0, 0.5], [1, 0.5], item=connectTo)
            newRoi.movePoint(connectTo, connectTo.scenePos(), coords='scene')
        else:
            h = self.lines[-1].addScaleRotateHandle([0, 0.5], [1, 0.5])
            newRoi.movePoint(h, connectTo, coords='scene')
            
        ## add second SR handle
        h = self.lines[-1].addScaleRotateHandle([1, 0.5], [0, 0.5]) 
        newRoi.movePoint(h, pos)
        
        ## optionally add scale handle (this MUST come after the two SR handles)
        if scaleHandle:
            newRoi.addScaleHandle([0.5, 1], [0.5, 0.5])
            
        newRoi.translatable = False 
        newRoi.sigRegionChanged.connect(self.roiChangedEvent) 
        newRoi.sigRegionChangeStarted.connect(self.roiChangeStartedEvent) 
        newRoi.sigRegionChangeFinished.connect(self.roiChangeFinishedEvent)
        self.sigRegionChanged.emit(self) 
    

    def removeSegment(self, index=-1): 
        """Remove a segment from the ROI."""
        roi = self.lines[index]
        self.lines.pop(index)
        self.scene().removeItem(roi)
        roi.sigRegionChanged.disconnect(self.roiChangedEvent) 
        roi.sigRegionChangeStarted.disconnect(self.roiChangeStartedEvent) 
        roi.sigRegionChangeFinished.disconnect(self.roiChangeFinishedEvent)
        
        self.sigRegionChanged.emit(self)
        
        
class MultiLineROI(MultiRectROI):
    def __init__(self, *args, **kwds):
        MultiRectROI.__init__(self, *args, **kwds)
        print("Warning: MultiLineROI has been renamed to MultiRectROI. (and MultiLineROI may be redefined in the future)")
        
class EllipseROI(ROI):
    """
    Elliptical ROI subclass with one scale handle and one rotation handle.
    
    
    ============== =============================================================
    **Arguments**
    pos            (length-2 sequence) The position of the ROI's origin.
    size           (length-2 sequence) The size of the ROI's bounding rectangle.
    \**args        All extra keyword arguments are passed to ROI()
    ============== =============================================================
    
    """
    def __init__(self, pos, size, **args):
        #QtGui.QGraphicsRectItem.__init__(self, 0, 0, size[0], size[1])
        ROI.__init__(self, pos, size, **args)
        self.addRotateHandle([1.0, 0.5], [0.5, 0.5])
        self.addScaleHandle([0.5*2.**-0.5 + 0.5, 0.5*2.**-0.5 + 0.5], [0.5, 0.5])
            
    def paint(self, p, opt, widget):
        r = self.boundingRect()
        p.setRenderHint(QtGui.QPainter.Antialiasing)
        p.setPen(self.currentPen)
        
        p.scale(r.width(), r.height())## workaround for GL bug
        r = QtCore.QRectF(r.x()/r.width(), r.y()/r.height(), 1,1)
        
        p.drawEllipse(r)
        
    def getArrayRegion(self, arr, img=None):
        """
        Return the result of ROI.getArrayRegion() masked by the elliptical shape
        of the ROI. Regions outside the ellipse are set to 0.
        """
        arr = ROI.getArrayRegion(self, arr, img)
        if arr is None or arr.shape[0] == 0 or arr.shape[1] == 0:
            return None
        w = arr.shape[0]
        h = arr.shape[1]
        ## generate an ellipsoidal mask
        mask = np.fromfunction(lambda x,y: (((x+0.5)/(w/2.)-1)**2+ ((y+0.5)/(h/2.)-1)**2)**0.5 < 1, (w, h))
    
        return arr * mask
    
    def shape(self):
        self.path = QtGui.QPainterPath()
        self.path.addEllipse(self.boundingRect())
        return self.path
        
        
class CircleROI(EllipseROI):
    """
    Circular ROI subclass. Behaves exactly as EllipseROI, but may only be scaled
    proportionally to maintain its aspect ratio.
    
    ============== =============================================================
    **Arguments**
    pos            (length-2 sequence) The position of the ROI's origin.
    size           (length-2 sequence) The size of the ROI's bounding rectangle.
    \**args        All extra keyword arguments are passed to ROI()
    ============== =============================================================
    
    """
    def __init__(self, pos, size, **args):
        ROI.__init__(self, pos, size, **args)
        self.aspectLocked = True
        #self.addTranslateHandle([0.5, 0.5])
        self.addScaleHandle([0.5*2.**-0.5 + 0.5, 0.5*2.**-0.5 + 0.5], [0.5, 0.5])


class PolygonROI(ROI):
    ## deprecated. Use PloyLineROI instead.
    
    def __init__(self, positions, pos=None, **args):
        if pos is None:
            pos = [0,0]
        ROI.__init__(self, pos, [1,1], **args)
        #ROI.__init__(self, positions[0])
        for p in positions:
            self.addFreeHandle(p)
        self.setZValue(1000)
        print("Warning: PolygonROI is deprecated. Use PolyLineROI instead.")
        
            
    def listPoints(self):
        return [p['item'].pos() for p in self.handles]
            
    #def movePoint(self, *args, **kargs):
        #ROI.movePoint(self, *args, **kargs)
        #self.prepareGeometryChange()
        #for h in self.handles:
            #h['pos'] = h['item'].pos()
            
    def paint(self, p, *args):
        p.setRenderHint(QtGui.QPainter.Antialiasing)
        p.setPen(self.currentPen)
        for i in range(len(self.handles)):
            h1 = self.handles[i]['item'].pos()
            h2 = self.handles[i-1]['item'].pos()
            p.drawLine(h1, h2)
        
    def boundingRect(self):
        r = QtCore.QRectF()
        for h in self.handles:
            r |= self.mapFromItem(h['item'], h['item'].boundingRect()).boundingRect()   ## |= gives the union of the two QRectFs
        return r
    
    def shape(self):
        p = QtGui.QPainterPath()
        p.moveTo(self.handles[0]['item'].pos())
        for i in range(len(self.handles)):
            p.lineTo(self.handles[i]['item'].pos())
        return p
    
    def stateCopy(self):
        sc = {}
        sc['pos'] = Point(self.state['pos'])
        sc['size'] = Point(self.state['size'])
        sc['angle'] = self.state['angle']
        #sc['handles'] = self.handles
        return sc

class PolyLineROI(ROI):
    """
    Container class for multiple connected LineSegmentROIs.
    
    This class allows the user to draw paths of multiple line segments.
    
    ============== =============================================================
    **Arguments**
    positions      (list of length-2 sequences) The list of points in the path.
                   Note that, unlike the handle positions specified in other
                   ROIs, these positions must be expressed in the normal
                   coordinate system of the ROI, rather than (0 to 1) relative
                   to the size of the ROI.
    closed         (bool) if True, an extra LineSegmentROI is added connecting 
                   the beginning and end points.
    \**args        All extra keyword arguments are passed to ROI()
    ============== =============================================================
    
    """
    def __init__(self, positions, closed=False, pos=None, **args):
        
        if pos is None:
            pos = [0,0]
            
        self.closed = closed
        self.segments = []
        ROI.__init__(self, pos, size=[1,1], **args)
        
        self.setPoints(positions)
        #for p in positions:
            #self.addFreeHandle(p)
         
        #start = -1 if self.closed else 0
        #for i in range(start, len(self.handles)-1):
            #self.addSegment(self.handles[i]['item'], self.handles[i+1]['item'])

    def setPoints(self, points, closed=None):
        """
        Set the complete sequence of points displayed by this ROI.
        
        ============= =========================================================
        **Arguments**
        points        List of (x,y) tuples specifying handle locations to set.
        closed        If bool, then this will set whether the ROI is closed 
                      (the last point is connected to the first point). If
                      None, then the closed mode is left unchanged.
        ============= =========================================================
        
        """
        if closed is not None:
            self.closed = closed
        
        for p in points:
            self.addFreeHandle(p)
        
        start = -1 if self.closed else 0
        for i in range(start, len(self.handles)-1):
            self.addSegment(self.handles[i]['item'], self.handles[i+1]['item'])
        
        
    def clearPoints(self):
        """
        Remove all handles and segments.
        """
        while len(self.handles) > 0:
            self.removeHandle(self.handles[0]['item'])

    def saveState(self):
        state = ROI.saveState(self)
        state['closed'] = self.closed
        state['points'] = [tuple(h.pos()) for h in self.getHandles()]
        return state

    def setState(self, state):
        ROI.setState(self, state)
        self.clearPoints()
        self.setPoints(state['points'], closed=state['closed'])
        
    def addSegment(self, h1, h2, index=None):
        seg = LineSegmentROI(handles=(h1, h2), pen=self.pen, parent=self, movable=False)
        if index is None:
            self.segments.append(seg)
        else:
            self.segments.insert(index, seg)
        seg.sigClicked.connect(self.segmentClicked)
        seg.setAcceptedMouseButtons(QtCore.Qt.LeftButton)
        seg.setZValue(self.zValue()+1)
        for h in seg.handles:
            h['item'].setDeletable(True)
            h['item'].setAcceptedMouseButtons(h['item'].acceptedMouseButtons() | QtCore.Qt.LeftButton) ## have these handles take left clicks too, so that handles cannot be added on top of other handles
        
    def setMouseHover(self, hover):
        ## Inform all the ROI's segments that the mouse is(not) hovering over it
        ROI.setMouseHover(self, hover)
        for s in self.segments:
            s.setMouseHover(hover)
          
    def addHandle(self, info, index=None):
        h = ROI.addHandle(self, info, index=index)
        h.sigRemoveRequested.connect(self.removeHandle)
        return h  
        
    def segmentClicked(self, segment, ev=None, pos=None): ## pos should be in this item's coordinate system
        if ev != None:
            pos = segment.mapToParent(ev.pos())
        elif pos != None:
            pos = pos
        else:
            raise Exception("Either an event or a position must be given.")
        h1 = segment.handles[0]['item']
        h2 = segment.handles[1]['item']
        
        i = self.segments.index(segment)
        h3 = self.addFreeHandle(pos, index=self.indexOfHandle(h2))
        self.addSegment(h3, h2, index=i+1)
        segment.replaceHandle(h2, h3)
        
    def removeHandle(self, handle, updateSegments=True):
        ROI.removeHandle(self, handle)
        handle.sigRemoveRequested.disconnect(self.removeHandle)
        
        if not updateSegments:
            return
        segments = handle.rois[:]
        
        if len(segments) == 1:
            self.removeSegment(segments[0])
        else:
            handles = [h['item'] for h in segments[1].handles]
            handles.remove(handle)
            segments[0].replaceHandle(handle, handles[0])
            self.removeSegment(segments[1])
        
    def removeSegment(self, seg):
        for handle in seg.handles[:]:
            seg.removeHandle(handle['item'])
        self.segments.remove(seg)
        seg.sigClicked.disconnect(self.segmentClicked)
        self.scene().removeItem(seg)
        
    def checkRemoveHandle(self, h):
        ## called when a handle is about to display its context menu
        if self.closed:
            return len(self.handles) > 3
        else:
            return len(self.handles) > 2
        
    def paint(self, p, *args):
        #for s in self.segments:
            #s.update()
        #p.setPen(self.currentPen)
        #p.setPen(fn.mkPen('w'))
        #p.drawRect(self.boundingRect())
        #p.drawPath(self.shape())
        pass
    
    def boundingRect(self):
        return self.shape().boundingRect()
        #r = QtCore.QRectF()
        #for h in self.handles:
            #r |= self.mapFromItem(h['item'], h['item'].boundingRect()).boundingRect()   ## |= gives the union of the two QRectFs
        #return r 

    def shape(self):
        p = QtGui.QPainterPath()
        if len(self.handles) == 0:
            return p
        p.moveTo(self.handles[0]['item'].pos())
        for i in range(len(self.handles)):
            p.lineTo(self.handles[i]['item'].pos())
        p.lineTo(self.handles[0]['item'].pos())
        return p        

    def getArrayRegion(self, data, img, axes=(0,1), returnMappedCoords=False, **kwds):
        """
        Return the result of ROI.getArrayRegion(), masked by the shape of the 
        ROI. Values outside the ROI shape are set to 0.
        """
        sl = self.getArraySlice(data, img, axes=(0,1))
        if sl is None:
            return None
        sliced = data[sl[0]]
        im = QtGui.QImage(sliced.shape[axes[0]], sliced.shape[axes[1]], QtGui.QImage.Format_ARGB32)
        im.fill(0x0)
        p = QtGui.QPainter(im)
        p.setPen(fn.mkPen(None))
        p.setBrush(fn.mkBrush('w'))
        p.setTransform(self.itemTransform(img)[0])
        bounds = self.mapRectToItem(img, self.boundingRect())
        p.translate(-bounds.left(), -bounds.top()) 
        p.drawPath(self.shape())
        p.end()
        mask = fn.imageToArray(im)[:,:,0].astype(float) / 255.
        shape = [1] * data.ndim
        shape[axes[0]] = sliced.shape[axes[0]]
        shape[axes[1]] = sliced.shape[axes[1]]
        return sliced * mask.reshape(shape)

    def setPen(self, *args, **kwds):
        ROI.setPen(self, *args, **kwds)
        for seg in self.segments:
            seg.setPen(*args, **kwds)



class LineSegmentROI(ROI):
    """
    ROI subclass with two freely-moving handles defining a line.
    
    ============== =============================================================
    **Arguments**
    positions      (list of two length-2 sequences) The endpoints of the line 
                   segment. Note that, unlike the handle positions specified in 
                   other ROIs, these positions must be expressed in the normal
                   coordinate system of the ROI, rather than (0 to 1) relative
                   to the size of the ROI.
    \**args        All extra keyword arguments are passed to ROI()
    ============== =============================================================
    """
    
    def __init__(self, positions=(None, None), pos=None, handles=(None,None), **args):
        if pos is None:
            pos = [0,0]
            
        ROI.__init__(self, pos, [1,1], **args)
        #ROI.__init__(self, positions[0])
        if len(positions) > 2:
            raise Exception("LineSegmentROI must be defined by exactly 2 positions. For more points, use PolyLineROI.")
        
        for i, p in enumerate(positions):
            self.addFreeHandle(p, item=handles[i])
                
        
    def listPoints(self):
        return [p['item'].pos() for p in self.handles]
            
    def paint(self, p, *args):
        p.setRenderHint(QtGui.QPainter.Antialiasing)
        p.setPen(self.currentPen)
        h1 = self.handles[0]['item'].pos()
        h2 = self.handles[1]['item'].pos()
        p.drawLine(h1, h2)
        
    def boundingRect(self):
        return self.shape().boundingRect()
    
    def shape(self):
        p = QtGui.QPainterPath()
    
        h1 = self.handles[0]['item'].pos()
        h2 = self.handles[1]['item'].pos()
        dh = h2-h1
        if dh.length() == 0:
            return p
        pxv = self.pixelVectors(dh)[1]
        if pxv is None:
            return p
            
        pxv *= 4
        
        p.moveTo(h1+pxv)
        p.lineTo(h2+pxv)
        p.lineTo(h2-pxv)
        p.lineTo(h1-pxv)
        p.lineTo(h1+pxv)
      
        return p
    
    def getArrayRegion(self, data, img, axes=(0,1)):
        """
        Use the position of this ROI relative to an imageItem to pull a slice 
        from an array.
        
        Since this pulls 1D data from a 2D coordinate system, the return value 
        will have ndim = data.ndim-1
        
        See ROI.getArrayRegion() for a description of the arguments.
        """
        
        imgPts = [self.mapToItem(img, h['item'].pos()) for h in self.handles]
        rgns = []
        for i in range(len(imgPts)-1):
            d = Point(imgPts[i+1] - imgPts[i])
            o = Point(imgPts[i])
            r = fn.affineSlice(data, shape=(int(d.length()),), vectors=[Point(d.norm())], origin=o, axes=axes, order=1)
            rgns.append(r)
            
        return np.concatenate(rgns, axis=axes[0])
        

class SpiralROI(ROI):
    def __init__(self, pos=None, size=None, **args):
        if size == None:
            size = [100e-6,100e-6]
        if pos == None:
            pos = [0,0]
        ROI.__init__(self, pos, size, **args)
        self.translateSnap = False
        self.addFreeHandle([0.25,0], name='a')
        self.addRotateFreeHandle([1,0], [0,0], name='r')
        #self.getRadius()
        #QtCore.connect(self, QtCore.SIGNAL('regionChanged'), self.
        
        
    def getRadius(self):
        radius = Point(self.handles[1]['item'].pos()).length()
        #r2 = radius[1]
        #r3 = r2[0]
        return radius
    
    def boundingRect(self):
        r = self.getRadius()
        return QtCore.QRectF(-r*1.1, -r*1.1, 2.2*r, 2.2*r)
        #return self.bounds
    
    #def movePoint(self, *args, **kargs):
        #ROI.movePoint(self, *args, **kargs)
        #self.prepareGeometryChange()
        #for h in self.handles:
            #h['pos'] = h['item'].pos()/self.state['size'][0]
            
    def stateChanged(self, finish=True):
        ROI.stateChanged(self, finish=finish)
        if len(self.handles) > 1:
            self.path = QtGui.QPainterPath()
            h0 = Point(self.handles[0]['item'].pos()).length()
            a = h0/(2.0*np.pi)
            theta = 30.0*(2.0*np.pi)/360.0
            self.path.moveTo(QtCore.QPointF(a*theta*cos(theta), a*theta*sin(theta)))
            x0 = a*theta*cos(theta)
            y0 = a*theta*sin(theta)
            radius = self.getRadius()
            theta += 20.0*(2.0*np.pi)/360.0
            i = 0
            while Point(x0, y0).length() < radius and i < 1000:
                x1 = a*theta*cos(theta)
                y1 = a*theta*sin(theta)
                self.path.lineTo(QtCore.QPointF(x1,y1))
                theta += 20.0*(2.0*np.pi)/360.0
                x0 = x1
                y0 = y1
                i += 1
           
                
            return self.path
    
        
    def shape(self):
        p = QtGui.QPainterPath()
        p.addEllipse(self.boundingRect())
        return p
    
    def paint(self, p, *args):
        p.setRenderHint(QtGui.QPainter.Antialiasing)
        #path = self.shape()
        p.setPen(self.currentPen)
        p.drawPath(self.path)
        p.setPen(QtGui.QPen(QtGui.QColor(255,0,0)))
        p.drawPath(self.shape())
        p.setPen(QtGui.QPen(QtGui.QColor(0,0,255)))
        p.drawRect(self.boundingRect())
        
    
class CrosshairROI(ROI):
    """A crosshair ROI whose position is at the center of the crosshairs. By default, it is scalable, rotatable and translatable."""
    
    def __init__(self, pos=None, size=None, **kargs):
        if size == None:
            #size = [100e-6,100e-6]
            size=[1,1]
        if pos == None:
            pos = [0,0]
        self._shape = None
        ROI.__init__(self, pos, size, **kargs)
        
        self.sigRegionChanged.connect(self.invalidate)
        self.addScaleRotateHandle(Point(1, 0), Point(0, 0))
        self.aspectLocked = True

    def invalidate(self):
        self._shape = None
        self.prepareGeometryChange()
        
    def boundingRect(self):
        #size = self.size()
        #return QtCore.QRectF(-size[0]/2., -size[1]/2., size[0], size[1]).normalized()
        return self.shape().boundingRect()
    
    #def getRect(self):
        ### same as boundingRect -- for internal use so that boundingRect can be re-implemented in subclasses
        #size = self.size()
        #return QtCore.QRectF(-size[0]/2., -size[1]/2., size[0], size[1]).normalized()
        
    
    def shape(self):
        if self._shape is None:
            radius = self.getState()['size'][1]
            p = QtGui.QPainterPath()
            p.moveTo(Point(0, -radius))
            p.lineTo(Point(0, radius))
            p.moveTo(Point(-radius, 0))
            p.lineTo(Point(radius, 0))
            p = self.mapToDevice(p)
            stroker = QtGui.QPainterPathStroker()
            stroker.setWidth(10)
            outline = stroker.createStroke(p)
            self._shape = self.mapFromDevice(outline)
            
        
            ##h1 = self.handles[0]['item'].pos()
            ##h2 = self.handles[1]['item'].pos()
            #w1 = Point(-0.5, 0)*self.size()
            #w2 = Point(0.5, 0)*self.size()
            #h1 = Point(0, -0.5)*self.size()
            #h2 = Point(0, 0.5)*self.size()
            
            #dh = h2-h1
            #dw = w2-w1
            #if dh.length() == 0 or dw.length() == 0:
                #return p
            #pxv = self.pixelVectors(dh)[1]
            #if pxv is None:
                #return p
                
            #pxv *= 4
<<<<<<< HEAD
            
            #p.moveTo(h1+pxv)
            #p.lineTo(h2+pxv)
            #p.lineTo(h2-pxv)
            #p.lineTo(h1-pxv)
            #p.lineTo(h1+pxv)
            
            #pxv = self.pixelVectors(dw)[1]
            #if pxv is None:
                #return p
                
            #pxv *= 4
            
=======
            
            #p.moveTo(h1+pxv)
            #p.lineTo(h2+pxv)
            #p.lineTo(h2-pxv)
            #p.lineTo(h1-pxv)
            #p.lineTo(h1+pxv)
            
            #pxv = self.pixelVectors(dw)[1]
            #if pxv is None:
                #return p
                
            #pxv *= 4
            
>>>>>>> cc2d6b54
            #p.moveTo(w1+pxv)
            #p.lineTo(w2+pxv)
            #p.lineTo(w2-pxv)
            #p.lineTo(w1-pxv)
            #p.lineTo(w1+pxv)
        
        return self._shape
    
    def paint(self, p, *args):
        #p.save()
        #r = self.getRect()
        radius = self.getState()['size'][1]
        p.setRenderHint(QtGui.QPainter.Antialiasing)
        p.setPen(self.currentPen)
        #p.translate(r.left(), r.top())
        #p.scale(r.width()/10., r.height()/10.) ## need to scale up a little because drawLine has trouble dealing with 0.5
        #p.drawLine(0,5, 10,5)
        #p.drawLine(5,0, 5,10)
        #p.restore()
        
        p.drawLine(Point(0, -radius), Point(0, radius))
        p.drawLine(Point(-radius, 0), Point(radius, 0))
        
        <|MERGE_RESOLUTION|>--- conflicted
+++ resolved
@@ -2197,7 +2197,6 @@
                 #return p
                 
             #pxv *= 4
-<<<<<<< HEAD
             
             #p.moveTo(h1+pxv)
             #p.lineTo(h2+pxv)
@@ -2211,21 +2210,6 @@
                 
             #pxv *= 4
             
-=======
-            
-            #p.moveTo(h1+pxv)
-            #p.lineTo(h2+pxv)
-            #p.lineTo(h2-pxv)
-            #p.lineTo(h1-pxv)
-            #p.lineTo(h1+pxv)
-            
-            #pxv = self.pixelVectors(dw)[1]
-            #if pxv is None:
-                #return p
-                
-            #pxv *= 4
-            
->>>>>>> cc2d6b54
             #p.moveTo(w1+pxv)
             #p.lineTo(w2+pxv)
             #p.lineTo(w2-pxv)
