--- conflicted
+++ resolved
@@ -1853,17 +1853,11 @@
         state['points'] = [tuple(h.pos()) for h in self.getHandles()]
         return state
 
-<<<<<<< HEAD
-    def listPoints(self):
-        return [p['item'].pos() for p in self.handles]
-
-=======
     def setState(self, state):
         ROI.setState(self, state)
         self.clearPoints()
         self.setPoints(state['points'], closed=state['closed'])
         
->>>>>>> f9c85dae
     def addSegment(self, h1, h2, index=None):
         seg = LineSegmentROI(handles=(h1, h2), pen=self.pen, parent=self, movable=False)
         if index is None:
