--- conflicted
+++ resolved
@@ -36,27 +36,16 @@
         
     def __init__(self, orientation='bottom', allowAdd=True, dataParent=None, **kargs):
         """
-<<<<<<< HEAD
-        ============= =================================================================================
-        **Arguments**
-        orientation   Set the orientation of the gradient. Options are: 'left', 'right'
-                      'top', and 'bottom'.
-        allowAdd      Specifies whether ticks can be added to the item by the user.
-        dataParent    (optional) A parent object that the TickSliderItem uses to get the values that its 0 and 1 
-                      ends map to. The dataParent must have the functions getLevels and setLevels.
-        tickPen       Default is white. Specifies the color of the outline of the ticks.
-                      Can be any of the valid arguments for :func:`mkPen <pyqtgraph.mkPen>`
-        ============= =================================================================================        
-=======
         ==============  =================================================================================
         **Arguments:**
         orientation     Set the orientation of the gradient. Options are: 'left', 'right'
                         'top', and 'bottom'.
         allowAdd        Specifies whether ticks can be added to the item by the user.
+        dataParent      (optional) A parent object that the TickSliderItem uses to get the values that its 0 and 1 
+                        ends map to. The dataParent must have the functions getLevels and setLevels.
         tickPen         Default is white. Specifies the color of the outline of the ticks.
                         Can be any of the valid arguments for :func:`mkPen <pyqtgraph.mkPen>`
         ==============  =================================================================================
->>>>>>> c7f4a8fd
         """
         ## public
         GraphicsWidget.__init__(self)
@@ -307,29 +296,23 @@
         """
         Set the position (along the slider) of the tick.
         
-<<<<<<< HEAD
         ============= ==================================================================
         **Arguments** 
         tick          Can be either an integer corresponding to the index of the tick 
                       or a Tick object. Ex: if you had a slider with 3 ticks and you 
                       wanted to change the middle tick, the index would be 1.
         val           The desired position of the tick. 
-                          When dataUnits is False (default): If val is < 0, position will be 
-                               set to 0. If val is > 1, position will be set to 1.
-                          When dataUnits is True: If val is outside the bounds of the current data levels, the data levels will be expanded to include the new value and the tick will be set to a 0 or 1 position. All other ticks will keep their 0 to 1 values.
+        
+                          * When dataUnits is False (default): If val is < 0, position 
+                            will be set to 0. If val is > 1, position will be set to 1.
+                          * When dataUnits is True: If val is outside the bounds of the 
+                            current data levels, the data levels will be expanded to 
+                            include the new value and the tick will be set to a 0 or 1 
+                            position. All other ticks will keep their 0 to 1 values.
                              
-        dataUnits     If True, set the value of the tick in data units using the mapping levels from self.dataParent.
+        dataUnits     If True, set the value of the tick in data units using the mapping
+                      levels from self.dataParent.
         ============= ==================================================================        
-=======
-        ==============   ==================================================================
-        **Arguments:**
-        tick             Can be either an integer corresponding to the index of the tick
-                         or a Tick object. Ex: if you had a slider with 3 ticks and you
-                         wanted to change the middle tick, the index would be 1.
-        val              The desired position of the tick. If val is < 0, position will be
-                         set to 0. If val is > 1, position will be set to 1.
-        ==============   ==================================================================
->>>>>>> c7f4a8fd
         """
         if dataUnits is False:
             tick = self.getTick(tick)
