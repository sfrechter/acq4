#!/usr/bin/env python
# -*- coding: utf-8 -*-
from __future__ import print_function
from __future__ import with_statement
from acq4.devices.DAQGeneric import DAQGeneric, DAQGenericTask, DAQGenericTaskGui
from acq4.util.Mutex import Mutex
from acq4.util import Qt
import time
import numpy as np
from acq4.pyqtgraph.WidgetGroup import WidgetGroup
from collections import OrderedDict
from acq4.util.debug import printExc
import subprocess, pickle, os
import acq4.pyqtgraph.multiprocess as mp
from acq4.devices.PatchClamp import PatchClamp

Ui_MockClampDevGui = Qt.importTemplate('.devTemplate')
<<<<<<< HEAD


ivModes = {'i=0':'ic', 'vc':'vc', 'ic':'ic'}
modeNames = ['vc', 'i=0', 'ic']
=======
>>>>>>> c7c5064d


ivModes = {'I=0':'IC', 'VC':'VC', 'IC':'IC'}
modeNames = ['VC', 'I=0', 'IC']


class MockClamp(PatchClamp):
    
    def __init__(self, dm, config, name):
        
        PatchClamp.__init__(self, dm, config, name)

        # Generate config to use for DAQ 
        self.devLock = Mutex(Mutex.Recursive)
        
        daqConfig = {
            'command': config['Command'],
            'primary': config['ScaledSignal'],
        }
            
        self.holding = {
            'VC': config.get('vcHolding', -0.05),
            'IC': config.get('icHolding', 0.0)
        }
        
        self.mode = 'I=0'
        
        self.config = config
        
        # create a daq device under the hood
        self.daqDev = DAQGeneric(dm, daqConfig, name)
        
        try:
            self.setHolding()
        except:
            printExc("Error while setting holding value:")
            
        # Start a remote process to run the simulation.
        self.process = mp.Process()
        rsys = self.process._import('sys')
        rsys._setProxyOptions(returnType='proxy') # need to access remote path by proxy, not by value
        rsys.path.append(os.path.abspath(os.path.dirname(__file__)))
        if config['simulator'] == 'builtin':
            self.simulator = self.process._import('hhSim')
        elif config['simulator'] == 'neuron':
            self.simulator = self.process._import('neuronSim')
        
        dm.declareInterface(name, ['clamp'], self)

    def createTask(self, cmd, parentTask):
        return MockClampTask(self, cmd, parentTask)
        
    def taskInterface(self, taskRunner):
        return MockClampTaskGui(self, taskRunner)
        
    def deviceInterface(self, win):
        return MockClampDevGui(self)
        
    def setHolding(self, mode=None, value=None, force=False):
        global ivModes
        with self.devLock:
            currentMode = self.getMode()
            if mode is None:
                mode = currentMode
            ivMode = ivModes[mode]  ## determine vc/ic
                
            if value is None:
                value = self.holding[ivMode]
            else:
                self.holding[ivMode] = value
            
            if ivMode == ivModes[currentMode] or force:
                #gain = self.getCmdGain(mode)
                ## override the scale since getChanScale won't necessarily give the correct value
                ## (we may be about to switch modes)
                #DAQGeneric.setChanHolding(self, 'command', value, scale=gain)
                pass
            self.sigHoldingChanged.emit('primary', self.holding.copy())
            
    def setChanHolding(self, chan, value=None):
        if chan == 'command':
            self.setHolding(value=value)
        else:
            self.daqDev.setChanHolding(self, chan, value)

    def getChanHolding(self, chan):
        if chan == 'command':
            return self.getHolding()
        else:
            return self.daqDev.getChanHolding(self, chan)
            
    def getHolding(self, mode=None):
        global ivModes
        with self.devLock:
            if mode is None:
                mode = self.getMode()
            ivMode = ivModes[mode]  ## determine vc/ic
            return self.holding[ivMode]

    def getState(self):
        return {
            'mode': self.getMode(),
        }
        
    def listModes(self):
        global modeNames
        return modeNames
        
    def setMode(self, mode):
        """Set the mode of the AxoPatch (by requesting user intervention). Takes care of switching holding levels in I=0 mode if needed."""
        mode = mode.upper()
        startMode = self.getMode()
        if startMode == mode:
            return
        
        startIvMode = ivModes[startMode]
        ivMode = ivModes[mode]
        if (startIvMode == 'VC' and ivMode == 'IC') or (startIvMode == 'IC' and ivMode == 'VC'):
            ## switch to I=0 first
            #self.requestModeSwitch('I=0')
            self.mode = 'I=0'
            
        self.setHolding(ivMode, force=True)  ## we're in I=0 mode now, so it's ok to force the holding value.
        
        ### TODO:
        ### If mode switches back the wrong direction, we need to reset the holding value and cancel.
        self.mode = ivMode
        self.sigStateChanged.emit(self.getState())
        
    def getMode(self):
        return self.mode
        
    def getChanUnits(self, chan):
        global ivModes
        iv = ivModes[self.getMode()]
        if iv == 'VC':
            units = ['V', 'A']
        else:
            units = ['A', 'V']
            
        if chan == 'command':
            return units[0]
        elif chan == 'secondary':
            return units[0]
        elif chan == 'primary':
            return units[1]
        
    def readChannel(self, ch):
        pass
        
    def quit(self):
        #self.process.send(None)
        self.process.close()
        self.daqDev.quit()

    def getDAQName(self):
        """Return the DAQ name used by this device. (assumes there is only one DAQ for now)"""
        return self.config['Command']['device']

    def autoPipetteOffset(self):
        """Automatically set the pipette offset.
        """
        pass
        
    def autoBridgeBalance(self):
        """Automatically set the bridge balance.
        """
        pass

    def autoCapComp(self):
        """Automatically configure capacitance compensation.
        """
        pass


class MockClampTask(DAQGenericTask):
    def __init__(self, dev, cmd, parentTask):
        ## make a few changes for compatibility with multiclamp        
        if 'daqProtocol' not in cmd:
            cmd['daqProtocol'] = {}
            
        daqP = cmd['daqProtocol']
            
        if 'command' in cmd:
            if 'holding' in cmd:
                daqP['command'] = {'command': cmd['command'], 'holding': cmd['holding']}
            else:
                daqP['command'] = {'command': cmd['command']}
        daqP['command']['lowLevelConf'] = {'mockFunc': self.write}
        
        
        cmd['daqProtocol']['primary'] = {'record': True, 'lowLevelConf': {'mockFunc': self.read}}
        DAQGenericTask.__init__(self, dev.daqDev, cmd['daqProtocol'], parentTask)
        
        self.cmd = cmd
        self.clampDev = dev

        modPath = os.path.abspath(os.path.split(__file__)[0])

    def configure(self):
        ### Record initial state or set initial value
        ##if 'holding' in self.cmd:
        ##    self.dev.setHolding(self.cmd['mode'], self.cmd['holding'])
        if 'mode' in self.cmd:
            self.clampDev.setMode(self.cmd['mode'])
        mode = self.clampDev.getMode()
        self.ampState = {
            'mode': mode,
            'primaryUnits': 'A' if mode == 'VC' else 'V',
            # copying multiclamp format here, but should eventually pick something more universal 
            'ClampParams': ({
                'BridgeBalResist': 0,
                'BridgeBalEnable': True,
            } if mode == 'IC' else {}),
        }
        
        ### Do not configure daq until mode is set. Otherwise, holding values may be incorrect.
        DAQGenericTask.configure(self)

    def read(self):
        ## Called by DAQGeneric to simulate a read-from-DAQ
        res = self.job.result(timeout=30)._getValue()
        return res

    def write(self, data, dt):
        ## Called by DAQGeneric to simulate a write-to-DAQ
        self.job = self.clampDev.simulator.run({'data': data, 'dt': dt, 'mode': self.cmd['mode']}, _callSync='async')

    def isDone(self):
        ## check on neuron process
        #return self.process.poll() is not None
        return True
        
    def stop(self, abort=False):
        DAQGenericTask.stop(self, abort)

    def getResult(self):
        result = DAQGenericTask.getResult(self)
        result._info[-1]['startTime'] = result._info[-1][self.clampDev.getDAQName()].values()[0]['startTime']
        result._info[-1]['ClampState'] = self.ampState
        return result

    
class MockClampTaskGui(DAQGenericTaskGui):
    def __init__(self, dev, taskRunner):
        DAQGenericTaskGui.__init__(self, dev.daqDev, taskRunner, ownUi=False)
        self.clampDev = dev
        
        self.layout = Qt.QGridLayout()
        self.layout.setContentsMargins(0,0,0,0)
        self.setLayout(self.layout)
        
        self.splitter1 = Qt.QSplitter()
        self.splitter1.setOrientation(Qt.Qt.Horizontal)
        self.layout.addWidget(self.splitter1)
        
        self.splitter2 = Qt.QSplitter()
        self.splitter2.setOrientation(Qt.Qt.Vertical)
        self.modeCombo = Qt.QComboBox()
        self.splitter2.addWidget(self.modeCombo)
        self.modeCombo.addItems(self.clampDev.listModes())
        
        self.splitter3 = Qt.QSplitter()
        self.splitter3.setOrientation(Qt.Qt.Vertical)
        
        (w1, p1) = self.createChannelWidget('primary')
        (w2, p2) = self.createChannelWidget('command')
        
        self.cmdWidget = w2
        self.inputWidget = w1
        self.cmdPlot = p2
        self.inputPlot = p1
        self.cmdWidget.setMeta('x', siPrefix=True, suffix='s', dec=True)
        self.cmdWidget.setMeta('y', siPrefix=True, dec=True)
        
        self.splitter1.addWidget(self.splitter2)
        self.splitter1.addWidget(self.splitter3)
        self.splitter2.addWidget(w1)
        self.splitter2.addWidget(w2)
        self.splitter3.addWidget(p1)
        self.splitter3.addWidget(p2)
        self.splitter1.setSizes([100, 500])
        
        self.stateGroup = WidgetGroup([
            (self.splitter1, 'splitter1'),
            (self.splitter2, 'splitter2'),
            (self.splitter3, 'splitter3'),
        ])
        
        self.modeCombo.currentIndexChanged.connect(self.modeChanged)
        self.modeChanged()
        
    def saveState(self):
        """Return a dictionary representing the current state of the widget."""
        state = {}
        state['daqState'] = DAQGenericTaskGui.saveState(self)
        state['mode'] = self.getMode()
        #state['holdingEnabled'] = self.ctrl.holdingCheck.isChecked()
        #state['holding'] = self.ctrl.holdingSpin.value()
        return state
        
    def restoreState(self, state):
        """Restore the state of the widget from a dictionary previously generated using saveState"""
        #print 'state: ', state
        #print 'DaqGeneric : ', dir(DAQGenericTaskGui)
        if 'mode' in state:
            self.modeCombo.setCurrentIndex(self.modeCombo.findText(state['mode']))
        #self.ctrl.holdingCheck.setChecked(state['holdingEnabled'])
        #if state['holdingEnabled']:
        #    self.ctrl.holdingSpin.setValue(state['holding'])
        if 'daqState' in state:
            return DAQGenericTaskGui.restoreState(self, state['daqState'])
        else:
            return None
            
    def generateTask(self, params=None):
        daqTask = DAQGenericTaskGui.generateTask(self, params)
        
        task = {
            'mode': self.getMode(),
            'daqProtocol': daqTask
        }
            
        return task
        
    def modeChanged(self):
        global ivModes
        ivm = ivModes[self.getMode()]
        w = self.cmdWidget
        
        if ivm == 'VC':
            scale = 1e-3
            cmdUnits = 'V'
            inpUnits = 'A'
        else:
            scale = 1e-12
            cmdUnits = 'A'
            inpUnits = 'V'
            
        self.inputWidget.setUnits(inpUnits)
        self.cmdWidget.setUnits(cmdUnits)
        self.cmdWidget.setMeta('y', minStep=scale, step=scale*10, value=0.)
        self.inputPlot.setLabel('left', units=inpUnits)
        self.cmdPlot.setLabel('left', units=cmdUnits)
        #w.setScale(scale)
        #for s in w.getSpins():
            #s.setOpts(minStep=scale)
                
        self.cmdWidget.updateHolding()
    
    def getMode(self):
        return str(self.modeCombo.currentText())

    def getChanHolding(self, chan):
        if chan == 'command':
            return self.clampDev.getHolding(self.getMode())
        else:
            raise Exception("Can't get holding value for channel %s" % chan)

        
class MockClampDevGui(Qt.QWidget):
    def __init__(self, dev):
        Qt.QWidget.__init__(self)
        self.dev = dev
        self.ui = Ui_MockClampDevGui()
        self.ui.setupUi(self)
        self.ui.vcHoldingSpin.setOpts(step=1, minStep=1e-3, dec=True, suffix='V', siPrefix=True)
        self.ui.icHoldingSpin.setOpts(step=1, minStep=1e-12, dec=True, suffix='A', siPrefix=True)
        #self.ui.modeCombo.currentIndexChanged.connect(self.modeComboChanged)
        self.modeRadios = {
            'VC': self.ui.vcModeRadio,
            'IC': self.ui.icModeRadio,
            'I=0': self.ui.i0ModeRadio,
        }
        self.updateStatus()
            
        for v in self.modeRadios.values():
            v.toggled.connect(self.modeRadioChanged)
        self.ui.vcHoldingSpin.valueChanged.connect(self.vcHoldingChanged)
        self.ui.icHoldingSpin.valueChanged.connect(self.icHoldingChanged)
        self.dev.sigHoldingChanged.connect(self.devHoldingChanged)
        self.dev.sigStateChanged.connect(self.devStateChanged)
        
    def updateStatus(self):
        global modeNames
        mode = self.dev.getMode()
        if mode is None:
            return
        vcHold = self.dev.getHolding('VC')
        icHold = self.dev.getHolding('IC')
        self.modeRadios[mode].setChecked(True)
        #self.ui.modeCombo.setCurrentIndex(self.ui.modeCombo.findText(mode))
        self.ui.vcHoldingSpin.setValue(vcHold)
        self.ui.icHoldingSpin.setValue(icHold)

    def devHoldingChanged(self, chan, hval):
        if isinstance(hval, dict):
            self.ui.vcHoldingSpin.blockSignals(True)
            self.ui.icHoldingSpin.blockSignals(True)
            self.ui.vcHoldingSpin.setValue(hval['VC'])
            self.ui.icHoldingSpin.setValue(hval['IC'])
            self.ui.vcHoldingSpin.blockSignals(False)
            self.ui.icHoldingSpin.blockSignals(False)
            
    def devStateChanged(self):
        mode = self.dev.getMode()
        for r in self.modeRadios.values():
            r.blockSignals(True)
        #self.ui.modeCombo.blockSignals(True)
        #self.ui.modeCombo.setCurrentIndex(self.ui.modeCombo.findText(mode))
        self.modeRadios[mode].setChecked(True)
        #self.ui.modeCombo.blockSignals(False)
        for r in self.modeRadios.values():
            r.blockSignals(False)
        
    def vcHoldingChanged(self):
        self.dev.setHolding('VC', self.ui.vcHoldingSpin.value())
        
    def icHoldingChanged(self):
        self.dev.setHolding('IC', self.ui.icHoldingSpin.value())
        
    def modeRadioChanged(self, m):
        try:
            if not m:
                return
            for mode, r in self.modeRadios.items():
                if r.isChecked():
                    self.dev.setMode(mode)
        except CancelException:
            self.updateStatus()<|MERGE_RESOLUTION|>--- conflicted
+++ resolved
@@ -15,13 +15,6 @@
 from acq4.devices.PatchClamp import PatchClamp
 
 Ui_MockClampDevGui = Qt.importTemplate('.devTemplate')
-<<<<<<< HEAD
-
-
-ivModes = {'i=0':'ic', 'vc':'vc', 'ic':'ic'}
-modeNames = ['vc', 'i=0', 'ic']
-=======
->>>>>>> c7c5064d
 
 
 ivModes = {'I=0':'IC', 'VC':'VC', 'IC':'IC'}
