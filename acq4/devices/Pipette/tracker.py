from __future__ import print_function
import time
import pickle
import numpy as np
from acq4.util import Qt
import acq4.pyqtgraph as pg
from acq4.Manager import getManager
from .pipette_detection import TemplateMatchPipetteDetector
from acq4.util.image_registration import imageTemplateMatch


class PipetteTracker(object):
    """Provides functionality for automated tracking and recalibration of pipette tip position
    based on camera feedback.

    The current implementation uses normalized cross-correlation to do template matching against
    a stack of reference images collected with `takeReferenceFrames()`. 

    """
    detectorClass = TemplateMatchPipetteDetector

    def __init__(self, pipette):
        self.dev = pipette
        fileName = self.dev.configFileName('ref_frames.pk')
        try:
            self.reference = pickle.load(open(fileName, 'rb'))
        except Exception:
            self.reference = {}

    def takeFrame(self, imager=None):
        """Acquire one frame from an imaging device.

        This method guarantees that the frame is exposed *after* this method is called.
        """
        imager = self._getImager(imager)

        restart = False
        if imager.isRunning():
            restart = True
            imager.stop()
        frame = imager.acquireFrames(1)
        if restart:
            imager.start()
        return frame

    def getNextFrame(self, imager=None):
        """Return the next frame available from the imager. 

        Note: the frame may have been exposed before this method was called.
        """
        imager = self._getImager(imager)
        self.__nextFrame = None
        def newFrame(newFrame):
            self.__nextFrame = newFrame
        imager.sigNewFrame.connect(newFrame)
        try:
            start = pg.ptime.time()
            while pg.ptime.time() < start + 5.0:
                Qt.QApplication.processEvents()
                frame = self.__nextFrame
                if frame is not None:
                    self.__nextFrame = None
                    return frame
                time.sleep(0.01)
            raise RuntimeError("Did not receive frame from imager.")
        finally:
            pg.disconnect(imager.sigNewFrame, newFrame)

    def _getImager(self, imager=None):
        if imager is None:
            imager = 'Camera'
        if isinstance(imager, str):
            man = getManager()
            imager = man.getDevice('Camera')
        return imager

    def getTipImageArea(self, frame, padding, pos=None, tipLength=None):
        """Generate coordinates needed to clip a camera frame to include just the
        tip of the pipette and some padding.

        By default, images will include the tip of the pipette to a length of 100 pixels.

        Return a tuple (minImgPos, maxImgPos, tipRelPos), where the first two
        items are (x,y) coordinate pairs giving the corners of the image region to 
        be extracted, and tipRelPos is the subpixel location of the pipette tip
        within this region.
        """
        img = frame.data()
        if img.ndim == 3:
            img = img[0]

        if tipLength is None:
            tipLength = self.suggestTipLength(frame)

        # determine bounding rectangle that we would like to acquire from the tip
        if pos is not None:
            tipPos = pos
        else:
            tipPos = self.dev.globalPosition()
        tipPos = np.array([tipPos[0], tipPos[1]])
        angle = self.dev.yawRadians()
        da = 10 * np.pi / 180  # half-angle of the tip
        pxw = frame.info()['pixelSize'][0]
        # compute back points of a triangle that circumscribes the tip
        backPos1 = np.array([-tipLength * np.cos(angle+da), -tipLength * np.sin(angle+da)])
        backPos2 = np.array([-tipLength * np.cos(angle-da), -tipLength * np.sin(angle-da)])

        # convert to image coordinates
        tr = frame.globalTransform().inverted()[0]
        originImgPos = tr.map(pg.Vector([0, 0]))
        backImgPos1 = tr.map(pg.Vector(backPos1)) - originImgPos
        backImgPos2 = tr.map(pg.Vector(backPos2)) - originImgPos
        backImgPos1 = np.array([backImgPos1.x(), backImgPos1.y()])
        backImgPos2 = np.array([backImgPos2.x(), backImgPos2.y()])

        # Pixel positions of bounding corners in the image relative to tip, including padding.
        # Note this is all calculated without actual tip position; this ensures the image
        # size is constant even as the tip moves.
        allPos = np.vstack([[0, 0], backImgPos1, backImgPos2]).astype('int')
        padding = int(padding / pxw)
        minRelPos = allPos.min(axis=0) - padding
        maxRelPos = allPos.max(axis=0) + padding

        # Get absolute pixel position of tip within image
        tipImgPos = tr.map(pg.Vector(tipPos))
        tipImgPos = np.array([tipImgPos.x(), tipImgPos.y()])
        tipImgPx = tipImgPos.astype('int')

        # clip bounding coordinates
        minRelPos = [np.clip(minRelPos[0], -tipImgPx[0], img.shape[0]-1-tipImgPx[0]), 
                     np.clip(minRelPos[1], -tipImgPx[1], img.shape[1]-1-tipImgPx[1])]
        maxRelPos = [np.clip(maxRelPos[0], -tipImgPx[0], img.shape[0]-1-tipImgPx[0]), 
                     np.clip(maxRelPos[1], -tipImgPx[1], img.shape[1]-1-tipImgPx[1])]

        # absolute image coordinates of bounding rect
        minImgPos = tipImgPx + minRelPos
        maxImgPos = tipImgPx + maxRelPos

        if np.any(maxImgPos - minImgPos < 1):
            raise RuntimeError("No part of tip overlaps with camera frame.")

        # subpixel location of tip within image
        tipRelPos = tipImgPos - tipImgPx - minRelPos

        return minImgPos, maxImgPos, tipRelPos

    def takeTipImage(self, padding=50e-6):
        """Acquire an image of the pipette tip plus some padding.

        Return a tuple (image, tipPosition).
        """
        frame = self.takeFrame()

        minImgPos, maxImgPos, tipRelPos = self.getTipImageArea(frame, padding)

        # clipped image region
        subimg = frame.data()[0, minImgPos[0]:maxImgPos[0], minImgPos[1]:maxImgPos[1]]

        return subimg, tipRelPos

    def suggestTipLength(self, frame):
        # return a suggested tip length to image, given the image resolution
        # currently just returns the length of 100 pixels in the frame
        return frame.info()['pixelSize'][0] * 100

    def takeReferenceFrames(self, zRange=None, zStep=None, imager=None, average=4, tipLength=None):
        """Collect a series of images of the pipette tip at various focal depths.

        The collected images are used as reference templates for determining the most likely location 
        and focal depth of the tip after the calibration is no longer valid.

        The focus first is moved in +z by half of *zRange*, then stepped downward by *zStep* until the
        entire *zRange* is covered. Images of the pipette tip are acquired and stored at each step.

        This method assumes that the tip is in focus near the center of the camera frame, and that its
        position is well-calibrated. Ideally, the illumination is flat and the area surrounding the tip
        is free of any artifacts.
        """
        imager = self._getImager(imager)

        # Take an initial frame with the tip in focus.
        centerFrame = self.takeFrame()

        if tipLength is None:
            tipLength = self.suggestTipLength(centerFrame)

        if zRange is None:
            zRange = tipLength*1.5
        if zStep is None:
            zStep = zRange / 30.


        minImgPos, maxImgPos, tipRelPos = self.getTipImageArea(centerFrame, padding=tipLength*0.15, tipLength=tipLength)
        center = centerFrame.data()[0, minImgPos[0]:maxImgPos[0], minImgPos[1]:maxImgPos[1]]

        # Decide how many frames to collect and at what z depths
        nFrames = (int(zRange / zStep) // 2) * 2
        pos = self.dev.globalPosition()
        zStart = pos[2] + zStep * (nFrames // 2)
        frames = []
        bg_frames = []
        corr = []

        print("Collecting %d frames of %0.2fum tip length at %0.2fum resolution." % (nFrames, tipLength*1e6, zStep*1e6))

        # Stop camera if it is currently running
        restart = False
        if imager.isRunning():
            restart = True
            imager.stop()

        try:
            with pg.ProgressDialog('Acquiring reference frames...', 0, nFrames*2+1) as dlg:
                # collect 2 stacks of images (second stack is for background subtraction)
                for j in range(2):
                    # Set initial focus above start point to reduce hysteresis in focus mechanism
                    scope = self.dev.scopeDevice()
                    scope.setFocusDepth(zStart + 10e-6)

                    # Acquire multiple frames at different depths
                    for i in range(nFrames):
                        #pos[2] = zStart - zStep * i
                        # self.dev._moveToGlobal(pos, 'slow').wait()
                        scope.setFocusDepth(zStart - zStep * i).wait()
                        frame = imager.acquireFrames(average)
                        img = frame.data()[:, minImgPos[0]:maxImgPos[0], minImgPos[1]:maxImgPos[1]].astype(float).mean(axis=0)
                        if j == 0:
                            frames.append(img)
                            corr.append(imageTemplateMatch(img, center)[1])
                        else:
                            bg_frames.append(img)
                        dlg += 1
                        if dlg.wasCanceled():
                            return

                    if j == 0:
                        # move tip out-of-frame to collect background images
                        self.dev._moveToLocal([-tipLength*3, 0, 0], 'slow').wait()
                    else:
                        self.dev._moveToLocal([tipLength*3, 0, 0], 'slow')

        finally:
            # restart camera if it was running
            if restart:
                imager.start()
            scope.setFocusDepth(pos[2])

        # find the index of the frame that most closely matches the initial, tip-focused frame
        maxInd = np.argmax(corr)

        # stack all frames into a 3D array
        frames = np.dstack(frames).transpose((2, 0, 1))
        bg_frames = np.dstack(bg_frames).transpose((2, 0, 1))

        # subtract background
        # frames -= bg_frame.data()

        # generate downsampled frame versions
        # (for now we generate these on the fly..)
        # ds = [frames] + [pg.downsample(pg.downsample(frames, n, axis=1), n, axis=2) for n in [2, 4, 8]]

        key = imager.getDeviceStateKey()
        self.reference[key] = {
            'frames': frames - bg_frames,
            'zStep': zStep,
            'centerInd': maxInd,
            'centerPos': tipRelPos,
            'pixelSize': frame.info()['pixelSize'],
            'tipLength': tipLength,
            # 'downsampledFrames' = ds,
        }

        # Store with pickle because configfile does not support arrays
        pickle.dump(self.reference, open(self.dev.configFileName('ref_frames.pk'), 'wb'))

    def measureTipPosition(self, padding=50e-6, threshold=0.7, frame=None, pos=None, tipLength=None, show=False, movePipette=False):
        """Find the pipette tip location by template matching within a region surrounding the
        expected tip position.

        Return `((x, y, z), corr)`, where *corr* is a measure of the performance of the result (can be used to detect bad results).

        If the strength of the match is less than *threshold*, then raise RuntimeError.

        If movePipette, then take two frames with the pipette moved away for the second frame to allow background subtraction
        """
        # Grab one frame (if it is not already supplied) and crop it to the region around the pipette tip.
        if frame is None:
            frame = self.takeFrame()
        elif frame == 'next':
            frame = self.getNextFrame()

        # load up template images
        reference = self._getReference()

        if tipLength is None:
            # select a tip length similar to template images
            tipLength = reference['tipLength']

<<<<<<< HEAD
        img = frame.data()
=======
>>>>>>> 44317474
        if movePipette:
            # move pipette and take a background frame
            if pos is None:
                pos = self.dev.globalPosition()
            self.dev._moveToLocal([-tipLength*3, 0, 0], 'fast').wait()
            bg_frame = self.takeFrame()
<<<<<<< HEAD
            img = img.astype(int) - bg_frame.data()

        minImgPos, maxImgPos, tipRelPos = self.getTipImageArea(frame, padding, pos=pos, tipLength=tipLength)
        if img.ndim == 3:
            img = img[0]
        img = img[minImgPos[0]:maxImgPos[0], minImgPos[1]:maxImgPos[1]]
        img = self.filterImage(img)

        # resample acquired image to match template pixel size
        pxr = frame.info()['pixelSize'][0] / reference['pixelSize'][0]
        if pxr != 1.0:
            img = scipy.ndimage.zoom(img, pxr)

        # run template match against all template frames, find the frame with the strongest match
        match = [self.matchTemplate(img, t) for t in reference['frames']]
=======
        else:
            bg_frame = None
>>>>>>> 44317474

        # generate suggested crop and pipette position
        minImgPos, maxImgPos, tipRelPos = self.getTipImageArea(frame, padding, pos=pos, tipLength=tipLength)

        # apply machine vision algorithm
        detector = self.detectorClass(reference)
        tipPos, performance = detector.findPipette(frame, minImgPos, maxImgPos, pos, bg_frame)

        if performance < threshold:
            raise RuntimeError("Unable to locate pipette tip (correlation %0.2f < %0.2f)" % (performance, threshold))

        return tipPos, performance

    def measureError(self, padding=50e-6, threshold=0.7, frame=None, pos=None, movePipette=False):
        """Return an (x, y, z) tuple indicating the error vector from the calibrated tip position to the
        measured (actual) tip position.
        """
        if pos is None:
            expectedTipPos = self.dev.globalPosition()
        else:
            expectedTipPos = pos

        measuredTipPos, corr = self.measureTipPosition(padding, threshold, frame, pos=pos, movePipette=movePipette)
        return tuple([measuredTipPos[i] - expectedTipPos[i] for i in (0, 1, 2)])

    def _getReference(self):
        key = self._getImager().getDeviceStateKey()
        try:
            return self.reference[key]
        except KeyError:
            raise Exception("No reference frames found for this pipette / objective combination.")

    def autoCalibrate(self, **kwds):
        """Automatically calibrate the pipette tip position using template matching on a single camera frame.

        Return the offset in pipette-local coordinates and the normalized cross-correlation value of the template match.

        All keyword arguments are passed to `measureTipPosition()`.
        """
        # If no image padding is given, then use the template tip length as a first guess
        if 'padding' not in kwds:
            ref = self._getReference()
            kwds['padding'] = ref['tipLength']
        if 'frame' not in kwds:
            kwds['frame'] = 'next'
        try:
            tipPos, corr = self.measureTipPosition(**kwds)
        except RuntimeError:
            kwds['padding'] *= 2
            tipPos, corr = self.measureTipPosition(**kwds)

        localError = self.dev.mapFromGlobal(tipPos)
        tr = self.dev.deviceTransform()
        tr.translate(pg.Vector(localError))
        self.dev.setDeviceTransform(tr)
        return localError, corr

    def mapErrors(self, nSteps=(5, 5, 7), stepSize=(50e-6, 50e-6, 50e-6),  padding=60e-6,
                  threshold=0.4, speed='slow', show=False, intermediateDist=60e-6, moveStageXY=True):
        """Move pipette tip randomly to locations in a grid and measure the position error
        at each location.

        All tip locations must be within the field of view.

        If *show* is True, then a window is displayed showing each test image as it is acquired,
        with a yellow marker showing the _target_ position of the pipette, a red marker showing
        the _detected_ position of the pipette, and a blue marker showing the _reported_ position
        of the pipette.
        """
        imager = self._getImager()
        startTime = time.time()
        start = np.array(self.dev.globalPosition())
        npts = nSteps[0] * nSteps[1] * nSteps[2]
        inds = np.mgrid[0:nSteps[0], 0:nSteps[1], 0:nSteps[2]].reshape((3, npts)).transpose()
        order = np.arange(npts)
        np.random.shuffle(order)
        misses = 0
        err = np.zeros(nSteps + (3,))

        stepSize = np.array(stepSize)

        if show:
            imv = pg.image()
            # target marker
            mark1 = Qt.QGraphicsEllipseItem(Qt.QRectF(-8, -8, 16, 16))
            mark1.setBrush(pg.mkBrush(255, 255, 0, 100))
            mark1.setZValue(100)
            imv.addItem(mark1)
            # visually detected marker
            mark2 = Qt.QGraphicsEllipseItem(Qt.QRectF(-5, -5, 10, 10))
            mark2.setBrush(pg.mkBrush(255, 0, 0, 100))
            mark2.setZValue(100)
            imv.addItem(mark2)
            # manipulator reported marker
            mark3 = Qt.QGraphicsEllipseItem(Qt.QRectF(-5, -5, 10, 10))
            mark3.setBrush(pg.mkBrush(0, 0, 255, 200))
            mark3.setZValue(100)
            imv.addItem(mark3)

        # loop over all points in random order, and such that we do heavy computation while
        # pipette is moving.
        images = []
        offsets = []
        try:
            with pg.ProgressDialog("Acquiring error map...", 0, len(order)) as dlg:
                for i in range(len(order)+1):
                    print("Iteration %d/%d" % (i, len(order)))
                    if i > 0:
                        lastPos = pos
                    if i < len(order):
                        ind = inds[order[i]]
                        pos = start.copy() + (stepSize * ind)

                        # Jump to position + a random 20um offset to avoid hysteresis
                        offset = np.random.normal(size=3)
                        offset *= intermediateDist / (offset**2).sum()**0.5
                        offsets.append(offset)

                        # move manipulator
                        mfut = self.dev._moveToGlobal(pos + offset, speed)

                        # move camera
                        if moveStageXY:
                            cpos = pos
                        else:
                            cpos = imager.globalCenterPosition('roi')
                            cpos[2] = pos[2]
                        ffut = imager.moveCenterToGlobal(cpos, speed, center='roi')
                    if i > 0:
                        ind = inds[order[i-1]]

                        print("Frame: %d/%d %s" % (i-1, len(order), lastPos))
                        try:
                            err[tuple(ind)] = self.measureError(padding=padding, threshold=threshold, frame=frame, pos=lastPos)
                        except RuntimeError:
                            print("Could not detect pipette here.")
                            err[tuple(ind)] = (np.nan, np.nan, np.nan)
                        print("    error: %s" % err[tuple(ind)])
                        dlg += 1

                        if show:
                            imv.setImage(frame.data()[0])
                            p1 = frame.globalTransform().inverted()[0].map(pg.Vector(lastPos))
                            p2 = frame.globalTransform().inverted()[0].map(pg.Vector(lastPos + err[tuple(ind)]))
                            p3 = frame.globalTransform().inverted()[0].map(pg.Vector(reportedPos))
                            mark1.setPos(p1.x(), p1.y())
                            mark2.setPos(p2.x(), p2.y())
                            mark3.setPos(p3.x(), p3.y())

                    # wait for previous moves to complete
                    try:
                        mfut.wait(updates=True)
                    except:
                        pg.debug.printExc("Manipulator missed intermediate target:")

                    try:
                        ffut.wait(updates=True)
                    except:
                        pg.debug.printExc("Stage missed target:")

                    # step back to actual target position
                    try:
                        self.dev._moveToGlobal(pos, speed).wait(updates=True)
                    except RuntimeError as exc:
                        misses += 1
                        pg.debug.printExc("Manipulator missed target:")

                    time.sleep(0.2)
                    
                    frame = self.takeFrame()
                    reportedPos = self.dev.globalPosition()

                    if dlg.wasCanceled():
                        return None
        finally:
            self.dev._moveToGlobal(start, 'fast')
            self.dev.scopeDevice().setFocusDepth(start[2], 'fast')

        self.errorMap = {
            'err': err,
            'nSteps': nSteps,
            'stepSize': stepSize,
            'order': order,
            'inds': inds,
            'offsets': offsets,
            'time': time.time() - startTime,
            'misses': misses,
        }

        print("Manipulator missed target %d times" % misses)

        filename = self.dev.configFileName('error_map.np')
        np.save(open(filename, 'wb'), self.errorMap)

        return self.errorMap

    def showErrorAnalysis(self):
        if not hasattr(self, 'errorMap'):
            filename = self.dev.configFileName('error_map.np')
            self.errorMap = np.load(open(filename, 'rb'))[np.newaxis][0]

        err = self.errorMap
        imx = pg.image(err['err'][..., 0].transpose(2, 0, 1), title='X error', axes={'t':0, 'x':1, 'y':2})
        imy = pg.image(err['err'][..., 1].transpose(2, 0, 1), title='Y error', axes={'t':0, 'x':1, 'y':2})
        imz = pg.image(err['err'][..., 2].transpose(2, 0, 1), title='Z error', axes={'t':0, 'x':1, 'y':2})

        # get N,3 array of offset values used to randomize hysteresis
        off = np.vstack(err['offsets'])
        sh = err['err'].shape

        # Get N,3 array of measured position errors
        errf = err['err'].reshape(sh[0]*sh[1]*sh[2], 3)[err['order']]

        # Display histogram of errors
        win = pg.GraphicsWindow(title="%s error" % self.dev.name())
        # subtract out slow drift
        normErr = errf - scipy.ndimage.gaussian_filter(errf, (20, 0))
        # calculate magnitude of error
        absErr = (normErr**2).sum(axis=1)**0.5
        # errPlot.plot(absErr)
        title = "Error Histogram (mean=%s)" % pg.siFormat(absErr.mean(), suffix='m')
        errPlot = win.addPlot(row=0, col=0, title=title, labels={'bottom': ('Position error', 'm')})
        hist = np.histogram(absErr, bins=50)
        errPlot.plot(hist[1], hist[0], stepMode=True)

        # display drift and hysteresis plots
        driftPlot = win.addPlot(row=0, col=1, rowspan=1, colspan=2, title="Pipette Drift",
                                labels={'left': ('Position error', 'm'), 'bottom': ('Time', 's')})
        driftPlot.plot(np.linspace(0, err['time'], errf.shape[0]), errf[:, 0], pen='r')
        driftPlot.plot(np.linspace(0, err['time'], errf.shape[0]), errf[:, 1], pen='g')
        driftPlot.plot(np.linspace(0, err['time'], errf.shape[0]), errf[:, 2], pen='b')

        xhplot = win.addPlot(row=1, col=0, title='X Hysteresis',
                             labels={'left': ('Position error', 'm'), 'bottom': ('Last pipette movement', 'm')})
        xhplot.plot(-off[:, 0], errf[:, 0], pen=None, symbol='o')

        yhplot = win.addPlot(row=1, col=1, title='Y Hysteresis',
                             labels={'left': ('Position error', 'm'), 'bottom': ('Last pipette movement', 'm')})
        yhplot.plot(-off[:, 1], errf[:, 1], pen=None, symbol='o')

        zhplot = win.addPlot(row=1, col=2, title='Z Hysteresis',
                             labels={'left': ('Position error', 'm'), 'bottom': ('Last pipette movement', 'm')})
        zhplot.plot(-off[:, 2], errf[:, 2], pen=None, symbol='o')

        # Print best fit for manipulator axes
        expPos = err['inds'] * err['stepSize']
        measPos = expPos + off
        guess = np.array([[1, 0, 0, 0],
                          [0, 1, 0, 0],
                          [0, 0, 1, 0]], dtype='float')
        def errFn(v):
            return ((measPos - np.dot(expPos, v.reshape(3,4))[:,:3])**2).sum()

        fit = scipy.optimize.minimize(errFn, guess)
        print("Pipette position transform:", fit)

        self.errorMapAnalysis = (imx, imy, imz, win)



class DriftMonitor(Qt.QWidget):
    def __init__(self, trackers):
        self.trackers = trackers
        self.nextFrame = None

        Qt.QWidget.__init__(self)
        self.timer = Qt.QTimer()
        self.timer.timeout.connect(self.update)

        self.layout = Qt.QGridLayout()
        self.setLayout(self.layout)

        self.gv = pg.GraphicsLayoutWidget()
        self.layout.addWidget(self.gv, 0, 0)

        self.plot = self.gv.addPlot(labels={'left': ('Drift distance', 'm'), 'bottom': ('Time', 's')})
        self.plot.addLegend()
        self.xplot = self.gv.addPlot(labels={'left': ('X position', 'm')}, row=1, col=0)
        self.yplot = self.gv.addPlot(labels={'left': ('Y position', 'm')}, row=2, col=0)
        self.zplot = self.gv.addPlot(labels={'left': ('Z position', 'm'), 'bottom': ('Time', 's')}, row=3, col=0)
        for plt in [self.xplot, self.yplot, self.zplot]:
            plt.setYRange(-10e-6, 10e-6)

        self.pens = [(i, len(trackers)) for i in range(len(trackers))]
        self.lines = [self.plot.plot(pen=self.pens[i], name=trackers[i].dev.name()) for i in range(len(trackers))]
        # self.errors = [[] for i in range(len(trackers))]
        # self.cumulative = np.zeros((len(trackers), 3))
        self.positions = []
        self.times = []

        self.timer.start(2000)
        trackers[0]._getImager().sigNewFrame.connect(self.newFrame)
        self.show()

    def newFrame(self, frame):
        self.nextFrame = frame

    def update(self):
        try:
            if self.nextFrame is None:
                return
            frame = self.nextFrame
            self.nextFrame = None

            self.times.append(time.time())
            x = np.array(self.times)
            x -= x[0]

            pos = []
            for i, t in enumerate(self.trackers):
                try:
                    err, corr = t.autoCalibrate(frame=frame, padding=50e-6)
                    # err = np.array(err)
                    # self.cumulative[i] += err
                    # err = (self.cumulative[i]**2).sum()**0.5
                    pos.append(t.dev.globalPosition())
                except RuntimeError:
                    pos.append([np.nan]*3)
                # self.errors[i].append(err)
            self.positions.append(pos)
            pos = np.array(self.positions)
            pos -= pos[0]
            err = (pos**2).sum(axis=2)**0.5
            for i, t in enumerate(self.trackers):
                self.lines[i].setData(x, err[:, i])
            for ax, plt in enumerate([self.xplot, self.yplot, self.zplot]):
                plt.clear()
                for i, t in enumerate(self.trackers):
                    plt.plot(x, pos[:, i, ax], pen=self.pens[i])

        except Exception:
            self.timer.stop()
            raise

    def closeEvent(self, event):
        self.timer.stop()
        return Qt.QWidget.closeEvent(self, event)

<|MERGE_RESOLUTION|>--- conflicted
+++ resolved
@@ -296,36 +296,14 @@
             # select a tip length similar to template images
             tipLength = reference['tipLength']
 
-<<<<<<< HEAD
-        img = frame.data()
-=======
->>>>>>> 44317474
         if movePipette:
             # move pipette and take a background frame
             if pos is None:
                 pos = self.dev.globalPosition()
             self.dev._moveToLocal([-tipLength*3, 0, 0], 'fast').wait()
             bg_frame = self.takeFrame()
-<<<<<<< HEAD
-            img = img.astype(int) - bg_frame.data()
-
-        minImgPos, maxImgPos, tipRelPos = self.getTipImageArea(frame, padding, pos=pos, tipLength=tipLength)
-        if img.ndim == 3:
-            img = img[0]
-        img = img[minImgPos[0]:maxImgPos[0], minImgPos[1]:maxImgPos[1]]
-        img = self.filterImage(img)
-
-        # resample acquired image to match template pixel size
-        pxr = frame.info()['pixelSize'][0] / reference['pixelSize'][0]
-        if pxr != 1.0:
-            img = scipy.ndimage.zoom(img, pxr)
-
-        # run template match against all template frames, find the frame with the strongest match
-        match = [self.matchTemplate(img, t) for t in reference['frames']]
-=======
         else:
             bg_frame = None
->>>>>>> 44317474
 
         # generate suggested crop and pipette position
         minImgPos, maxImgPos, tipRelPos = self.getTipImageArea(frame, padding, pos=pos, tipLength=tipLength)
