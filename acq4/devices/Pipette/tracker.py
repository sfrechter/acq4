from __future__ import print_function

import pickle
import time

import numpy as np
<<<<<<< HEAD
import scipy
from acq4.util import Qt
=======
>>>>>>> 2ad82ffd
import pyqtgraph as pg
from six.moves import range

from acq4.Manager import getManager
from acq4.util import Qt
from acq4.util.image_registration import imageTemplateMatch
from .pipette_detection import TemplateMatchPipetteDetector


class PipetteTracker(object):
    """Provides functionality for automated tracking and recalibration of pipette tip position
    based on camera feedback.

    The current implementation uses normalized cross-correlation to do template matching against
    a stack of reference images collected with `takeReferenceFrames()`. 

    """

    detectorClass = TemplateMatchPipetteDetector

    def __init__(self, pipette):
        self.dev = pipette
        fileName = self.dev.configFileName("ref_frames.pk")
        try:
            self.reference = pickle.load(open(fileName, "rb"))
        except Exception:
            self.reference = {}

    def takeFrame(self, imager=None):
        """Acquire one frame from an imaging device.

        This method guarantees that the frame is exposed *after* this method is called.
        """
        imager = self._getImager(imager)

        restart = False
        if imager.isRunning():
            restart = True
            imager.stop()
        frame = imager.acquireFrames(1)
        if restart:
            imager.start()
        return frame

    def getNextFrame(self, imager=None):
        """Return the next frame available from the imager. 

        Note: the frame may have been exposed before this method was called.
        """
        imager = self._getImager(imager)
        self.__nextFrame = None

        def newFrame(newFrame):
            self.__nextFrame = newFrame

        imager.sigNewFrame.connect(newFrame)
        try:
            start = pg.ptime.time()
            while pg.ptime.time() < start + 5.0:
                Qt.QApplication.processEvents()
                frame = self.__nextFrame
                if frame is not None:
                    self.__nextFrame = None
                    return frame
                time.sleep(0.01)
            raise RuntimeError("Did not receive frame from imager.")
        finally:
            pg.disconnect(imager.sigNewFrame, newFrame)

    def _getImager(self, imager=None):
        if imager is None:
            imager = "Camera"
        if isinstance(imager, str):
            man = getManager()
            imager = man.getDevice("Camera")
        return imager

    def getTipImageArea(self, frame, padding, pos=None, tipLength=None):
        """Generate coordinates needed to clip a camera frame to include just the
        tip of the pipette and some padding.

        By default, images will include the tip of the pipette to a length of 100 pixels.

        Return a tuple (minImgPos, maxImgPos, tipRelPos), where the first two
        items are (x,y) coordinate pairs giving the corners of the image region to 
        be extracted, and tipRelPos is the subpixel location of the pipette tip
        within this region.
        """
        img = frame.data()
        if img.ndim == 3:
            img = img[0]

        if tipLength is None:
            tipLength = self.suggestTipLength(frame)

        # determine bounding rectangle that we would like to acquire from the tip
        if pos is not None:
            tipPos = pos
        else:
            tipPos = self.dev.globalPosition()
        tipPos = np.array([tipPos[0], tipPos[1]])
        angle = self.dev.yawRadians()
        da = 10 * np.pi / 180  # half-angle of the tip
        pxw = frame.info()["pixelSize"][0]
        # compute back points of a triangle that circumscribes the tip
        backPos1 = np.array([-tipLength * np.cos(angle + da), -tipLength * np.sin(angle + da)])
        backPos2 = np.array([-tipLength * np.cos(angle - da), -tipLength * np.sin(angle - da)])

        # convert to image coordinates
        tr = frame.globalTransform().inverted()[0]
        originImgPos = tr.map(pg.Vector([0, 0]))
        backImgPos1 = tr.map(pg.Vector(backPos1)) - originImgPos
        backImgPos2 = tr.map(pg.Vector(backPos2)) - originImgPos
        backImgPos1 = np.array([backImgPos1.x(), backImgPos1.y()])
        backImgPos2 = np.array([backImgPos2.x(), backImgPos2.y()])

        # Pixel positions of bounding corners in the image relative to tip, including padding.
        # Note this is all calculated without actual tip position; this ensures the image
        # size is constant even as the tip moves.
        allPos = np.vstack([[0, 0], backImgPos1, backImgPos2]).astype("int")
        padding = int(padding / pxw)
        minRelPos = allPos.min(axis=0) - padding
        maxRelPos = allPos.max(axis=0) + padding

        # Get absolute pixel position of tip within image
        tipImgPos = tr.map(pg.Vector(tipPos))
        tipImgPos = np.array([tipImgPos.x(), tipImgPos.y()])
        tipImgPx = tipImgPos.astype("int")

        # clip bounding coordinates
        minRelPos = [
            np.clip(minRelPos[0], -tipImgPx[0], img.shape[0] - 1 - tipImgPx[0]),
            np.clip(minRelPos[1], -tipImgPx[1], img.shape[1] - 1 - tipImgPx[1]),
        ]
        maxRelPos = [
            np.clip(maxRelPos[0], -tipImgPx[0], img.shape[0] - 1 - tipImgPx[0]),
            np.clip(maxRelPos[1], -tipImgPx[1], img.shape[1] - 1 - tipImgPx[1]),
        ]

        # absolute image coordinates of bounding rect
        minImgPos = tipImgPx + minRelPos
        maxImgPos = tipImgPx + maxRelPos

        if np.any(maxImgPos - minImgPos < 1):
            raise RuntimeError("No part of tip overlaps with camera frame.")

        # subpixel location of tip within image
        tipRelPos = tipImgPos - tipImgPx - minRelPos

        return minImgPos, maxImgPos, tipRelPos

    def takeTipImage(self, padding=50e-6):
        """Acquire an image of the pipette tip plus some padding.

        Return a tuple (image, tipPosition).
        """
        frame = self.takeFrame()

        minImgPos, maxImgPos, tipRelPos = self.getTipImageArea(frame, padding)

        # clipped image region
        subimg = frame.data()[0, minImgPos[0] : maxImgPos[0], minImgPos[1] : maxImgPos[1]]

        return subimg, tipRelPos

    def suggestTipLength(self, frame):
        # return a suggested tip length to image, given the image resolution
        # currently just returns the length of 100 pixels in the frame
        return frame.info()["pixelSize"][0] * 100

    def takeReferenceFrames(
        self, zRange=None, zStep=None, imager=None, average=4, tipLength=None, minFocusAccuracy=500e-9
    ):
        """Collect a series of images of the pipette tip at various focal depths.

        The collected images are used as reference templates for determining the most likely location 
        and focal depth of the tip after the calibration is no longer valid.

        The focus first is moved in +z by half of *zRange*, then stepped downward by *zStep* until the
        entire *zRange* is covered. Images of the pipette tip are acquired and stored at each step.

        This method assumes that the tip is in focus near the center of the camera frame, and that its
        position is well-calibrated. Ideally, the illumination is flat and the area surrounding the tip
        is free of any artifacts.
        """
        imager = self._getImager(imager)

        # Take an initial frame with the tip in focus.
        centerFrame = self.takeFrame()

        if tipLength is None:
            tipLength = self.suggestTipLength(centerFrame)

        if zRange is None:
            zRange = tipLength * 1.5
        if zStep is None:
            zStep = zRange / 30.0

        minImgPos, maxImgPos, tipRelPos = self.getTipImageArea(
            centerFrame, padding=tipLength * 0.15, tipLength=tipLength
        )
        center = centerFrame.data()[0, minImgPos[0] : maxImgPos[0], minImgPos[1] : maxImgPos[1]]

        # Decide how many frames to collect and at what z depths
        nFrames = (int(zRange / zStep) // 2) * 2
        pos = self.dev.globalPosition()
        zStart = pos[2] + zStep * (nFrames // 2)
        frames = []
        bg_frames = []
        corr = []

        print("Collecting %d frames of %0.2fum tip length at %0.2fum resolution." % (nFrames, tipLength*1e6, zStep*1e6))

        # Stop camera if it is currently running
        restart = False
        if imager.isRunning():
            restart = True
            imager.stop()

        try:
            with pg.ProgressDialog("Acquiring reference frames...", 0, nFrames * 2 + 1) as dlg:
                # collect 2 stacks of images (second stack is for background subtraction)
                for j in range(2):
                    # Set initial focus above start point to reduce hysteresis in focus mechanism
                    scope = self.dev.scopeDevice()
                    scope.setFocusDepth(zStart + 10e-6).wait()

                    # Acquire multiple frames at different depths
                    for i in range(nFrames):
                        # pos[2] = zStart - zStep * i
                        # self.dev._moveToGlobal(pos, 'slow').wait()
                        focus = zStart - zStep * i
                        scope.setFocusDepth(focus, "slow").wait()
                        # verify this worked!
                        time.sleep(
                            0.3
                        )  # temporary: allow time for position updates to catch up (hopefully we fix this in the near future)
                        focusError = abs(scope.getFocusDepth() - focus)
                        if focusError > max(zStep * 0.2, minFocusAccuracy):
                            raise Exception("Requested focus missed (%0.2f um error)" % (focusError * 1e6))

                        frame = imager.acquireFrames(average)
                        img = (
                            frame.data()[:, minImgPos[0] : maxImgPos[0], minImgPos[1] : maxImgPos[1]]
                            .astype(float)
                            .mean(axis=0)
                        )
                        if j == 0:
                            frames.append(img)
                            corr.append(imageTemplateMatch(img, center)[1])
                        else:
                            bg_frames.append(img)
                        dlg += 1
                        if dlg.wasCanceled():
                            return

                    if j == 0:
                        # move tip out-of-frame to collect background images
                        self.dev._moveToLocal([-tipLength * 3, 0, 0], "slow").wait()
                    else:
                        self.dev._moveToLocal([tipLength * 3, 0, 0], "slow")

        finally:
            # restart camera if it was running
            if restart:
                imager.start()
            scope.setFocusDepth(pos[2])

        # find the index of the frame that most closely matches the initial, tip-focused frame
        maxInd = np.argmax(corr)

        # stack all frames into a 3D array
        frames = np.dstack(frames).transpose((2, 0, 1))
        bg_frames = np.dstack(bg_frames).transpose((2, 0, 1))

        # subtract background
        # frames -= bg_frame.data()

        # generate downsampled frame versions
        # (for now we generate these on the fly..)
        # ds = [frames] + [pg.downsample(pg.downsample(frames, n, axis=1), n, axis=2) for n in [2, 4, 8]]

        key = imager.getDeviceStateKey()
        self.reference[key] = {
            "frames": frames - bg_frames,
            "zStep": zStep,
            "centerInd": maxInd,
            "centerPos": tipRelPos,
            "pixelSize": frame.info()["pixelSize"],
            "tipLength": tipLength,
            # 'downsampledFrames' = ds,
        }

        # Store with pickle because configfile does not support arrays
        pickle.dump(self.reference, open(self.dev.configFileName("ref_frames.pk"), "wb"))

    def measureTipPosition(
        self, padding=50e-6, threshold=0.6, frame=None, pos=None, tipLength=None, show=False, movePipette=False
    ):
        """Find the pipette tip location by template matching within a region surrounding the
        expected tip position.

        Return `((x, y, z), corr)`, where *corr* is a measure of the performance of the result (can be used to detect bad results).

        If the strength of the match is less than *threshold*, then raise RuntimeError.

        If movePipette, then take two frames with the pipette moved away for the second frame to allow background subtraction
        """
        # Grab one frame (if it is not already supplied) and crop it to the region around the pipette tip.
        if frame is None:
            frame = self.takeFrame()
        elif frame == "next":
            frame = self.getNextFrame()

        # load up template images
        reference = self._getReference()

        if tipLength is None:
            # select a tip length similar to template images
            tipLength = reference["tipLength"]

        if movePipette:
            # move pipette and take a background frame
            if pos is None:
                pos = self.dev.globalPosition()
            self.dev._moveToLocal([-tipLength * 3, 0, 0], "fast").wait()
            bg_frame = self.takeFrame()
        else:
            bg_frame = None

        # generate suggested crop and pipette position
        minImgPos, maxImgPos, tipRelPos = self.getTipImageArea(frame, padding, pos=pos, tipLength=tipLength)

        # apply machine vision algorithm
        detector = self.detectorClass(reference)
        tipPos, performance = detector.findPipette(frame, minImgPos, maxImgPos, pos, bg_frame)

        if performance < threshold:
            raise RuntimeError("Unable to locate pipette tip (correlation %0.2f < %0.2f)" % (performance, threshold))

        return tipPos, performance

    def measureError(self, padding=50e-6, threshold=0.7, frame=None, pos=None, movePipette=False):
        """Return an (x, y, z) tuple indicating the error vector from the calibrated tip position to the
        measured (actual) tip position.
        """
        if pos is None:
            expectedTipPos = self.dev.globalPosition()
        else:
            expectedTipPos = pos

        measuredTipPos, corr = self.measureTipPosition(padding, threshold, frame, pos=pos, movePipette=movePipette)
        return tuple([measuredTipPos[i] - expectedTipPos[i] for i in (0, 1, 2)])

    def _getReference(self):
        key = self._getImager().getDeviceStateKey()
        try:
            return self.reference[key]
        except KeyError:
            raise Exception(
                "No reference frames found for this pipette / objective / filter combination: %s" % repr(key)
            )

    def autoCalibrate(self, **kwds):
        """Automatically calibrate the pipette tip position using template matching on a single camera frame.

        Return the offset in pipette-local coordinates and the normalized cross-correlation value of the template match.

        All keyword arguments are passed to `measureTipPosition()`.
        """
        # If no image padding is given, then use the template tip length as a first guess
        if "padding" not in kwds:
            ref = self._getReference()
            kwds["padding"] = ref["tipLength"]
        if "frame" not in kwds:
            kwds["frame"] = "next"
        try:
            tipPos, corr = self.measureTipPosition(**kwds)
        except RuntimeError:
            kwds["padding"] *= 2
            tipPos, corr = self.measureTipPosition(**kwds)

        localError = self.dev.mapFromGlobal(tipPos)
        tr = self.dev.deviceTransform()
        tr.translate(pg.Vector(localError))
        self.dev.setDeviceTransform(tr)
        return localError, corr

    def mapErrors(
        self,
        nSteps=(5, 5, 7),
        stepSize=(50e-6, 50e-6, 50e-6),
        padding=60e-6,
        threshold=0.4,
        speed="slow",
        show=False,
        intermediateDist=60e-6,
        moveStageXY=True,
    ):
        """Move pipette tip randomly to locations in a grid and measure the position error
        at each location.

        All tip locations must be within the field of view.

        If *show* is True, then a window is displayed showing each test image as it is acquired,
        with a yellow marker showing the _target_ position of the pipette, a red marker showing
        the _detected_ position of the pipette, and a blue marker showing the _reported_ position
        of the pipette.
        """
        imager = self._getImager()
        startTime = time.time()
        start = np.array(self.dev.globalPosition())
        npts = nSteps[0] * nSteps[1] * nSteps[2]
        inds = np.mgrid[0 : nSteps[0], 0 : nSteps[1], 0 : nSteps[2]].reshape((3, npts)).transpose()
        order = np.arange(npts)
        np.random.shuffle(order)
        misses = 0
        err = np.zeros(nSteps + (3,))

        stepSize = np.array(stepSize)

        if show:
            imv = pg.image()
            # target marker
            mark1 = Qt.QGraphicsEllipseItem(Qt.QRectF(-8, -8, 16, 16))
            mark1.setBrush(pg.mkBrush(255, 255, 0, 100))
            mark1.setZValue(100)
            imv.addItem(mark1)
            # visually detected marker
            mark2 = Qt.QGraphicsEllipseItem(Qt.QRectF(-5, -5, 10, 10))
            mark2.setBrush(pg.mkBrush(255, 0, 0, 100))
            mark2.setZValue(100)
            imv.addItem(mark2)
            # manipulator reported marker
            mark3 = Qt.QGraphicsEllipseItem(Qt.QRectF(-5, -5, 10, 10))
            mark3.setBrush(pg.mkBrush(0, 0, 255, 200))
            mark3.setZValue(100)
            imv.addItem(mark3)

        # loop over all points in random order, and such that we do heavy computation while
        # pipette is moving.
        images = []
        offsets = []
        try:
            with pg.ProgressDialog("Acquiring error map...", 0, len(order)) as dlg:
                for i in range(len(order) + 1):
                    print("Iteration %d/%d" % (i, len(order)))
                    if i > 0:
                        lastPos = pos
                    if i < len(order):
                        ind = inds[order[i]]
                        pos = start.copy() + (stepSize * ind)

                        # Jump to position + a random 20um offset to avoid hysteresis
                        offset = np.random.normal(size=3)
                        offset *= intermediateDist / (offset ** 2).sum() ** 0.5
                        offsets.append(offset)

                        # move manipulator
                        mfut = self.dev._moveToGlobal(pos + offset, speed)

                        # move camera
                        if moveStageXY:
                            cpos = pos
                        else:
                            cpos = imager.globalCenterPosition("roi")
                            cpos[2] = pos[2]
                        ffut = imager.moveCenterToGlobal(cpos, speed, center="roi")
                    if i > 0:
                        ind = inds[order[i - 1]]

                        print("Frame: %d/%d %s" % (i - 1, len(order), lastPos))
                        try:
                            err[tuple(ind)] = self.measureError(
                                padding=padding, threshold=threshold, frame=frame, pos=lastPos
                            )
                        except RuntimeError:
                            print("Could not detect pipette here.")
                            err[tuple(ind)] = (np.nan, np.nan, np.nan)
                        print("    error: %s" % err[tuple(ind)])
                        dlg += 1

                        if show:
                            imv.setImage(frame.data()[0])
                            p1 = frame.globalTransform().inverted()[0].map(pg.Vector(lastPos))
                            p2 = frame.globalTransform().inverted()[0].map(pg.Vector(lastPos + err[tuple(ind)]))
                            p3 = frame.globalTransform().inverted()[0].map(pg.Vector(reportedPos))
                            mark1.setPos(p1.x(), p1.y())
                            mark2.setPos(p2.x(), p2.y())
                            mark3.setPos(p3.x(), p3.y())

                    # wait for previous moves to complete
                    try:
                        mfut.wait(updates=True)
                    except:
                        pg.debug.printExc("Manipulator missed intermediate target:")

                    try:
                        ffut.wait(updates=True)
                    except:
                        pg.debug.printExc("Stage missed target:")

                    # step back to actual target position
                    try:
                        self.dev._moveToGlobal(pos, speed).wait(updates=True)
                    except RuntimeError as exc:
                        misses += 1
                        pg.debug.printExc("Manipulator missed target:")

                    time.sleep(0.2)

                    frame = self.takeFrame()
                    reportedPos = self.dev.globalPosition()

                    if dlg.wasCanceled():
                        return None
        finally:
            self.dev._moveToGlobal(start, "fast")
            self.dev.scopeDevice().setFocusDepth(start[2], "fast")

        self.errorMap = {
            "err": err,
            "nSteps": nSteps,
            "stepSize": stepSize,
            "order": order,
            "inds": inds,
            "offsets": offsets,
            "time": time.time() - startTime,
            "misses": misses,
        }

        print("Manipulator missed target %d times" % misses)

        filename = self.dev.configFileName("error_map.np")
        np.save(open(filename, "wb"), self.errorMap)

        return self.errorMap

    def showErrorAnalysis(self):
        if not hasattr(self, "errorMap"):
            filename = self.dev.configFileName("error_map.np")
            self.errorMap = np.load(open(filename, "rb"))[np.newaxis][0]

        err = self.errorMap
        imx = pg.image(err["err"][..., 0].transpose(2, 0, 1), title="X error", axes={"t": 0, "x": 1, "y": 2})
        imy = pg.image(err["err"][..., 1].transpose(2, 0, 1), title="Y error", axes={"t": 0, "x": 1, "y": 2})
        imz = pg.image(err["err"][..., 2].transpose(2, 0, 1), title="Z error", axes={"t": 0, "x": 1, "y": 2})

        # get N,3 array of offset values used to randomize hysteresis
        off = np.vstack(err["offsets"])
        sh = err["err"].shape

        # Get N,3 array of measured position errors
        errf = err["err"].reshape(sh[0] * sh[1] * sh[2], 3)[err["order"]]

        # Display histogram of errors
        win = pg.GraphicsWindow(title="%s error" % self.dev.name())
        # subtract out slow drift
        normErr = errf - scipy.ndimage.gaussian_filter(errf, (20, 0))
        # calculate magnitude of error
        absErr = (normErr ** 2).sum(axis=1) ** 0.5
        # errPlot.plot(absErr)
        title = "Error Histogram (mean=%s)" % pg.siFormat(absErr.mean(), suffix="m")
        errPlot = win.addPlot(row=0, col=0, title=title, labels={"bottom": ("Position error", "m")})
        hist = np.histogram(absErr, bins=50)
        errPlot.plot(hist[1], hist[0], stepMode=True)

        # display drift and hysteresis plots
        driftPlot = win.addPlot(
            row=0,
            col=1,
            rowspan=1,
            colspan=2,
            title="Pipette Drift",
            labels={"left": ("Position error", "m"), "bottom": ("Time", "s")},
        )
        driftPlot.plot(np.linspace(0, err["time"], errf.shape[0]), errf[:, 0], pen="r")
        driftPlot.plot(np.linspace(0, err["time"], errf.shape[0]), errf[:, 1], pen="g")
        driftPlot.plot(np.linspace(0, err["time"], errf.shape[0]), errf[:, 2], pen="b")

        xhplot = win.addPlot(
            row=1,
            col=0,
            title="X Hysteresis",
            labels={"left": ("Position error", "m"), "bottom": ("Last pipette movement", "m")},
        )
        xhplot.plot(-off[:, 0], errf[:, 0], pen=None, symbol="o")

        yhplot = win.addPlot(
            row=1,
            col=1,
            title="Y Hysteresis",
            labels={"left": ("Position error", "m"), "bottom": ("Last pipette movement", "m")},
        )
        yhplot.plot(-off[:, 1], errf[:, 1], pen=None, symbol="o")

        zhplot = win.addPlot(
            row=1,
            col=2,
            title="Z Hysteresis",
            labels={"left": ("Position error", "m"), "bottom": ("Last pipette movement", "m")},
        )
        zhplot.plot(-off[:, 2], errf[:, 2], pen=None, symbol="o")

        # Print best fit for manipulator axes
        expPos = err["inds"] * err["stepSize"]
        measPos = expPos + off
        guess = np.array([[1, 0, 0, 0], [0, 1, 0, 0], [0, 0, 1, 0]], dtype="float")

        def errFn(v):
            return ((measPos - np.dot(expPos, v.reshape(3, 4))[:, :3]) ** 2).sum()

        fit = scipy.optimize.minimize(errFn, guess)
        print("Pipette position transform:", fit)

        self.errorMapAnalysis = (imx, imy, imz, win)


class DriftMonitor(Qt.QWidget):
    def __init__(self, trackers):
        self.trackers = trackers
        self.nextFrame = None

        Qt.QWidget.__init__(self)
        self.timer = Qt.QTimer()
        self.timer.timeout.connect(self.update)

        self.layout = Qt.QGridLayout()
        self.setLayout(self.layout)

        self.gv = pg.GraphicsLayoutWidget()
        self.layout.addWidget(self.gv, 0, 0)

        self.plot = self.gv.addPlot(labels={"left": ("Drift distance", "m"), "bottom": ("Time", "s")})
        self.plot.addLegend()
        self.xplot = self.gv.addPlot(labels={"left": ("X position", "m")}, row=1, col=0)
        self.yplot = self.gv.addPlot(labels={"left": ("Y position", "m")}, row=2, col=0)
        self.zplot = self.gv.addPlot(labels={"left": ("Z position", "m"), "bottom": ("Time", "s")}, row=3, col=0)
        for plt in [self.xplot, self.yplot, self.zplot]:
            plt.setYRange(-10e-6, 10e-6)

        self.pens = [(i, len(trackers)) for i in range(len(trackers))]
        self.lines = [self.plot.plot(pen=self.pens[i], name=trackers[i].dev.name()) for i in range(len(trackers))]
        # self.errors = [[] for i in range(len(trackers))]
        # self.cumulative = np.zeros((len(trackers), 3))
        self.positions = []
        self.times = []

        self.timer.start(2000)
        trackers[0]._getImager().sigNewFrame.connect(self.newFrame)
        self.show()

    def newFrame(self, frame):
        self.nextFrame = frame

    def update(self):
        try:
            if self.nextFrame is None:
                return
            frame = self.nextFrame
            self.nextFrame = None

            self.times.append(time.time())
            x = np.array(self.times)
            x -= x[0]

            pos = []
            for i, t in enumerate(self.trackers):
                try:
                    err, corr = t.autoCalibrate(frame=frame, padding=50e-6)
                    # err = np.array(err)
                    # self.cumulative[i] += err
                    # err = (self.cumulative[i]**2).sum()**0.5
                    pos.append(t.dev.globalPosition())
                except RuntimeError:
                    pos.append([np.nan] * 3)
                # self.errors[i].append(err)
            self.positions.append(pos)
            pos = np.array(self.positions)
            pos -= pos[0]
            err = (pos ** 2).sum(axis=2) ** 0.5
            for i, t in enumerate(self.trackers):
                self.lines[i].setData(x, err[:, i])
            for ax, plt in enumerate([self.xplot, self.yplot, self.zplot]):
                plt.clear()
                for i, t in enumerate(self.trackers):
                    plt.plot(x, pos[:, i, ax], pen=self.pens[i])

        except Exception:
            self.timer.stop()
            raise

    def closeEvent(self, event):
        self.timer.stop()
        return Qt.QWidget.closeEvent(self, event)<|MERGE_RESOLUTION|>--- conflicted
+++ resolved
@@ -4,11 +4,7 @@
 import time
 
 import numpy as np
-<<<<<<< HEAD
 import scipy
-from acq4.util import Qt
-=======
->>>>>>> 2ad82ffd
 import pyqtgraph as pg
 from six.moves import range
 
