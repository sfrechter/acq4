--- conflicted
+++ resolved
@@ -740,46 +740,26 @@
         self.depthArrow.setPos(0, pos[2])
 
         dev = self.getDevice()
-        yaw = dev.getYawAngle()
+        yaw = dev.yawAngle()
         self.target.setLabelAngle(yaw)
 
     def analyzeTransform(self):
         """Return the position and yaw angle of the device transform
         """
-        p = pg.debug.Profiler(disabled=True)
         dev = self.getDevice()
-        p('getdev')
         pos = dev.mapToGlobal([0, 0, 0])
-        p('map1')
-
         x = dev.mapToGlobal([1, 0, 0])
-        p('map2')
-
         p1 = pg.Point(x[:2])
         p2 = pg.Point(pos[:2])
         p3 = pg.Point(1, 0)
-        p('points')
         angle = (p1 - p2).angle(p3)
         if angle is None:
             angle = 0
-        p('angle')
+
         return pos, angle
 
-<<<<<<< HEAD
-        self.centerArrow.setPos(pos[0], pos[1])
-        self.centerArrow.setStyle(angle=180-angle)
-        # self.depthLine.setValue(pos[2])
-        self.depthArrow.setPos(0, pos[2])
-
-        self.target.setLabelAngle(dev.yawAngle())
-
-        if self.ui.setOrientationBtn.isChecked():
-            return
-
-=======
     def updateCalibrateAxis(self):
         pos, angle = self.analyzeTransform()
->>>>>>> 6992cbb9
         with pg.SignalBlock(self.calibrateAxis.sigRegionChangeFinished, self.calibrateAxisChanged):
             self.calibrateAxis.setPos(pos[:2])
             self.calibrateAxis.setAngle(angle)
@@ -938,7 +918,11 @@
         p.scale(w, h)
         p.drawPath(self._path)
 
-<<<<<<< HEAD
+    def setAngle(self, angle):
+        if self.state['angle'] == angle:
+            return
+        pg.ROI.setAngle(self, angle)
+
 
 class PipetteDeviceGui(Qt.QWidget):
     def __init__(self, dev, win):
@@ -963,9 +947,4 @@
         pos = self.dev.globalPosition()
         for i in range(3):
             self.posLabels[i].setText("%0.3g um" % (pos[i] * 1e6))
-=======
-    def setAngle(self, angle):
-        if self.state['angle'] == angle:
-            return
-        pg.ROI.setAngle(self, angle)
->>>>>>> 6992cbb9
+    