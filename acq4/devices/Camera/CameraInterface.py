import time, types, os.path, re, sys
from PyQt4 import QtGui, QtCore
import acq4.pyqtgraph as pg
from acq4.pyqtgraph import SignalProxy, Point
import acq4.pyqtgraph.dockarea as dockarea
import acq4.util.ptime as ptime
from acq4.util.Mutex import Mutex
import numpy as np
import scipy.ndimage
from acq4.util.debug import printExc, Profiler
from acq4.util.metaarray import *
import acq4.Manager as Manager
from CameraInterfaceTemplate import Ui_Form as CameraInterfaceTemplate
from acq4.devices.OptomechDevice import DeviceTreeItemGroup
from acq4.util.imaging import ImagingCtrl

        
class CameraInterface(QtCore.QObject):
    """
    This class provides all the functionality necessary for a camera to display 
    images and controls within the camera module's main window. Each camera that 
    connects to a camera module must implement an instance of this interface.
    
    The interface provides a control GUI via the controlWidget() method and 
    directly manages its own GraphicsItems within the camera module's view box.
    """
    
    sigNewFrame = QtCore.Signal(object, object)  # self, frame
    
    def __init__(self, camera, module):
        QtCore.QObject.__init__(self)
        self.module = module
        self.view = module.getView()
        self.hasQuit = False
        self.boundaryItems = {}

        ## setup UI
        self.ui = CameraInterfaceTemplate()
        self.widget = dockarea.DockArea()
        w = QtGui.QWidget()
        self.ui.setupUi(w)

        # takes care of displaying image data, 
        # contrast & background subtraction user interfaces
        self.imagingCtrl = ImagingCtrl()
        self.frameDisplay = self.imagingCtrl.frameDisplay

        ## Move control panels into docks
        recDock = dockarea.Dock(name="Recording", widget=self.imagingCtrl, size=(100, 10), autoOrientation=False)
        devDock = dockarea.Dock(name="Device Control", widget=self.ui.devCtrlWidget, size=(100, 10), autoOrientation=False)
        dispDock = dockarea.Dock(name="Display Control", widget=self.frameDisplay.contrastWidget(), size=(100, 600), autoOrientation=False)
        bgDock = dockarea.Dock(name="Background Subtraction", widget=self.frameDisplay.backgroundWidget(), size=(100, 10), autoOrientation=False)
        self.widget.addDock(recDock)
        self.widget.addDock(devDock, 'bottom', recDock)
        self.widget.addDock(dispDock, 'bottom', devDock)
        self.widget.addDock(bgDock, 'bottom', dispDock)
        
        ## Camera state variables
        self.cam = camera
        self.roi = None
        self.exposure = 0.001
        self.binning = 1
        self.region = None

        ## set up item groups
        self.cameraItemGroup = pg.ItemGroup()  ## translated with scope, scaled with camera objective
        self.imageItemGroup = pg.ItemGroup()   ## translated and scaled as each frame arrives
        self.view.addItem(self.imageItemGroup)
        self.view.addItem(self.cameraItemGroup)
        self.cameraItemGroup.setZValue(0)
        self.imageItemGroup.setZValue(-2)

        ## video image item
        self.imageItem = self.frameDisplay.imageItem()
        self.view.addItem(self.imageItem)
        self.imageItem.setParentItem(self.imageItemGroup)
        self.imageItem.setZValue(-10)

        ## open camera, determine bit depth and sensor area
        self.openCamera()

        ## Initialize values
        self.lastCameraPosition = Point(self.camSize[0]*0.5, self.camSize[1]*0.5)
        self.lastCameraScale = Point(1.0, 1.0)
        self.scopeCenter = [self.camSize[0]*0.5, self.camSize[1]*0.5]
        self.cameraScale = [1, 1]

        ## Camera region-of-interest control
        self.roi = CamROI(self.camSize, parent=self.cameraItemGroup)
        self.roi.sigRegionChangeFinished.connect(self.regionWidgetChanged)
        self.roi.setZValue(-1)
        self.setRegion()

        ## Set up microscope objective borders
        self.borders = CameraItemGroup(self.cam)
        self.module.addItem(self.borders)
        self.borders.setZValue(-1)
        
        self.cam.sigGlobalTransformChanged.connect(self.globalTransformChanged)
        
        self.globalTransformChanged()

        # initially set binning and exposure from camera state
        self.exposure = self.cam.getParam('exposure')
        self.binning = self.cam.getParam('binning')[0]
        ## Initialize values/connections in Camera Dock
        self.setUiBinning(self.binning)
        self.ui.spinExposure.setValue(self.exposure)
        self.ui.spinExposure.setOpts(dec=True, step=1, minStep=100e-6, siPrefix=True, suffix='s', bounds=[0, 10])

        #Signals from self.ui.btnSnap and self.ui.recordStackBtn are caught by the RecordThread
        self.ui.btnFullFrame.clicked.connect(lambda: self.setRegion())
        self.proxy1 = SignalProxy(self.ui.binningCombo.currentIndexChanged, slot=self.binningComboChanged)
        self.ui.spinExposure.valueChanged.connect(self.setExposure)  ## note that this signal (from acq4.util.SpinBox) is delayed.

        ## Signals from Camera device
        self.cam.sigNewFrame.connect(self.newFrame)
        self.cam.sigCameraStopped.connect(self.cameraStopped)
        self.cam.sigCameraStarted.connect(self.cameraStarted)
        self.cam.sigShowMessage.connect(self.showMessage)

        self.frameDisplay.imageUpdated.connect(self.imageUpdated)
        self.imagingCtrl.sigStartVideoClicked.connect(self.startAcquireClicked)
        self.imagingCtrl.sigStopVideoClicked.connect(self.stopAcquireClicked)
        self.imagingCtrl.ui.acquireFrameBtn.setEnabled(False)
        
    def newFrame(self, frame):
        self.imagingCtrl.newFrame(frame)
        # self.frameDisplay.newFrame(frame)

        # ?? what's this for?
        # if self.frameDisplay.nextFrame is not None:
        #     self.ui.displayPercentLabel.setValue(0.)
        # else:
        #     self.ui.displayPercentLabel.setValue(100.)
        
        self.sigNewFrame.emit(self, frame)

    def controlWidget(self):
        return self.widget
        
    def openCamera(self, ind=0):
        try:
            self.bitDepth = self.cam.getParam('bitDepth')
            #self.setLevelRange()
            self.camSize = self.cam.getParam('sensorSize')
            self.showMessage("Opened camera %s" % self.cam, 5000)
            self.scope = self.cam.getScopeDevice()

            try:
                bins = self.cam.listParams('binning')[0][0]
            except:
                bins = self.cam.listParams('binningX')[0]
            bins.sort()
            bins.reverse()
            for b in bins:
                self.ui.binningCombo.addItem(str(b))


        except:
            self.showMessage("Error opening camera")
            raise

    def globalTransformChanged(self, emitter=None, changedDev=None, transform=None):
        ## scope has moved; update viewport and camera outlines.
        ## This is only used when the camera is not running--
        ## if the camera is running, then this is taken care of in drawFrame to
        ## ensure that the image remains stationary on screen.
        if not self.cam.isRunning():
            tr = pg.SRTTransform(self.cam.globalTransform())
            self.updateTransform(tr)

    def imageUpdated(self, frame):
        ## New image is displayed; update image transform
        self.imageItem.setTransform(frame.frameTransform().as2D())
        
        ## Update viewport to correct for scope movement/scaling
        tr = pg.SRTTransform(frame.deviceTransform())
        self.updateTransform(tr)

        self.imageItemGroup.setTransform(tr)
            
    def updateTransform(self, tr):
        ## update view for new transform such that sensor bounds remain stationary on screen.
        pos = tr.getTranslation()
        
        scale = tr.getScale()
        if scale != self.lastCameraScale:
            anchor = self.view.mapViewToDevice(self.lastCameraPosition)
            self.view.scaleBy(scale / self.lastCameraScale)
            pg.QtGui.QApplication.processEvents()
            anchor2 = self.view.mapDeviceToView(anchor)
            diff = pos - anchor2
            self.lastCameraScale = scale
        else:
            diff = pos - self.lastCameraPosition
            
        self.view.translateBy(diff)
        self.lastCameraPosition = pos
        self.cameraItemGroup.setTransform(tr)
        
    def regionWidgetChanged(self, *args):
        self.updateRegion()

    def updateRegion(self, autoRestart=True):
        #self.clearFrameBuffer()
        r = self.roi.parentBounds()
        newRegion = [int(r.left()), int(r.top()), int(r.width()), int(r.height())]
        if self.region != newRegion:
            self.region = newRegion
            self.cam.setParam('region', self.region, autoRestart=autoRestart)

    def quit(self):
        self.imagingCtrl.quit()

        if self.hasQuit:
            return

        try:
            self.cam.sigNewFrame.disconnect(self.newFrame)
            self.cam.sigCameraStopped.disconnect(self.cameraStopped)
            self.cam.sigCameraStarted.disconnect(self.cameraStarted)
            self.cam.sigShowMessage.disconnect(self.showMessage)
        except TypeError:
            pass

        self.hasQuit = True
        if self.cam.isRunning():
            self.cam.stop()
            if not self.cam.wait(10000):
                printExc("Timed out while waiting for acq thread exit!")

    def cameraStopped(self):
        self.imagingCtrl.acquisitionStopped()

    def cameraStarted(self):
        self.imagingCtrl.acquisitionStarted()

    def binningComboChanged(self, args):
        self.setBinning(*args)

    def setBinning(self, ind=None, autoRestart=True):
        """Set camera's binning value. If ind is specified, it is the index from binningCombo from which to grab the new binning value."""
        #self.backgroundFrame = None
        if ind is not None:
            self.binning = int(self.ui.binningCombo.itemText(ind))
        self.cam.setParam('binning', (self.binning, self.binning), autoRestart=autoRestart)
        #self.clearFrameBuffer()
        ###self.updateRgnLabel()

    def setUiBinning(self, b):
        ind = self.ui.binningCombo.findText(str(b))
        if ind == -1:
            raise Exception("Binning mode %s not in list." % str(b))
        self.ui.binningCombo.setCurrentIndex(ind)

    def setExposure(self, e=None, autoRestart=True):
        if e is not None:
            self.exposure = e
        self.cam.setParam('exposure', self.exposure, autoRestart=autoRestart)

    def updateCameraDecorations(self):
        ps = self.cameraScale
        pos = self.lastCameraPosition
        cs = self.camSize
        if ps is None:
            return

        m = self.cam.globalTransform()
        self.cameraItemGroup.setTransform(pg.SRTTransform(m))

    def setRegion(self, rgn=None):
        if rgn is None:
            rgn = [0, 0, self.camSize[0]-1, self.camSize[1]-1]
        self.roi.setPos([rgn[0], rgn[1]])
        self.roi.setSize([self.camSize[0], self.camSize[1]])

    def startAcquireClicked(self, mode):
        """User clicked the acquire video button.
        """
        try:
<<<<<<< HEAD
            
            ## If we last drew a frame < 1/30s ago, return.
            t = ptime.time()
            if (self.lastDrawTime is not None) and (t - self.lastDrawTime < .033333):
                #sys.stdout.write('-')
                return
            ## if there is no new frame and no controls have changed, just exit
            if not self.updateFrame and self.nextFrame is None:
                #sys.stdout.write('-')
                return
            self.updateFrame = False
            
            ## If there are no new frames and no previous frames, then there is nothing to draw.
            if self.currentFrame is None and self.nextFrame is None:
                #sys.stdout.write('-')
                return
            
            prof = Profiler()
            ## We will now draw a new frame (even if the frame is unchanged)
            if self.lastDrawTime is not None:
                fps = 1.0 / (t - self.lastDrawTime)
                self.ui.displayFpsLabel.setValue(fps)
            self.lastDrawTime = t
            prof()
            
            ## Handle the next available frame, if there is one.
            if self.nextFrame is not None:
                self.currentFrame = self.nextFrame
                self.nextFrame = None
            
            data = self.currentFrame.data()
            info = self.currentFrame.info()
            prof()
            
            
            ## divide the background out of the current frame if needed
            if self.ui.divideBgBtn.isChecked():
                bg = self.getBackgroundFrame()
                if bg is not None and bg.shape == data.shape:
                    data = data / bg
            elif self.ui.subtractBgBtn.isChecked():
                bg = self.getBackgroundFrame()
                if bg is not None and bg.shape == data.shape:
                    data = data - bg
            prof()
            
            ## Set new levels if auto gain is enabled
            if self.ui.btnAutoGain.isChecked():
                cw = self.ui.spinAutoGainCenterWeight.value()
                (w,h) = data.shape
                center = data[w/2.-w/6.:w/2.+w/6., h/2.-h/6.:h/2.+h/6.]
                minVal = data.min() * (1.0-cw) + center.min() * cw
                maxVal = data.max() * (1.0-cw) + center.max() * cw

                ## If there is inf/nan in the image, strip it out before computing min/max
                if any([np.isnan(minVal), np.isinf(minVal),  np.isnan(minVal), np.isinf(minVal)]):
                    nanMask = np.isnan(data)
                    infMask = np.isinf(data)
                    valid = data[~nanMask * ~infMask]
                    minVal = valid.min() * (1.0-cw) + center.min() * cw
                    maxVal = valid.max() * (1.0-cw) + center.max() * cw
                
                ## Smooth min/max range to avoid noise
                if self.lastMinMax is None:
                    minVal = minVal
                    maxVal = maxVal
                else:
                    s = 1.0 - 1.0 / (self.ui.spinAutoGainSpeed.value()+1.0)
                    minVal = self.lastMinMax[0] * s + minVal * (1.0-s)
                    maxVal = self.lastMinMax[1] * s + maxVal * (1.0-s)
                
                self.lastMinMax = [minVal, maxVal]
                
                ## and convert fraction of previous range into new levels
                bl = self.autoGainLevels[0] * (maxVal-minVal) + minVal
                wl = self.autoGainLevels[1] * (maxVal-minVal) + minVal
                
                self.ignoreLevelChange = True
                try:
                    self.ui.histogram.setLevels(bl, wl)
                    self.ui.histogram.setHistogramRange(minVal, maxVal, padding=0.05)
                finally:
                    self.ignoreLevelChange = False
            prof()
            
            ## update image in viewport
            self.imageItem.updateImage(data.copy())  # using data.copy() here avoids crashes!
            self.imageItem.setOpacity(self.alpha)
            self.imageItem.setTransform(self.currentFrame.frameTransform().as2D())
            prof()
            
            ## Update viewport to correct for scope movement/scaling
            tr = pg.SRTTransform(self.currentFrame.cameraTransform())
            self.updateTransform(tr)

            self.imageItemGroup.setTransform(tr)
            prof()
            
            prof()
            prof.finish()
        
        
=======
            self.cam.setParam('triggerMode', 'Normal', autoRestart=False)
            self.setBinning(autoRestart=False)
            self.setExposure(autoRestart=False)
            self.updateRegion(autoRestart=False)
            self.cam.start()
            Manager.logMsg("Camera started aquisition.", importance=0)
>>>>>>> 87f5d042
        except:
            self.imagingCtrl.acquisitionStopped()
            printExc("Error starting camera:")

    def stopAcquireClicked(self):
        self.cam.stop()
        Manager.logMsg("Camera stopped acquisition.", importance=0)

    def showMessage(self, msg, delay=2000):
        self.module.showMessage(msg, delay)

    def getImageItem(self):
        return self.imageItem

    def boundingRect(self):
        """
        Return bounding rect of this imaging device in global coordinates
        """
        return self.cam.getBoundary().boundingRect()

            
class CameraItemGroup(DeviceTreeItemGroup):
    def __init__(self, camera, includeSubdevices=True):
        DeviceTreeItemGroup.__init__(self, device=camera, includeSubdevices=includeSubdevices)
        
    def makeGroup(self, dev, subdev):
        grp = DeviceTreeItemGroup.makeGroup(self, dev, subdev)
        if dev is self.device:
            bound = QtGui.QGraphicsPathItem(self.device.getBoundary(globalCoords=False))
            bound.setParentItem(grp)
            bound.setPen(pg.mkPen(40, 150, 150))
        return grp
        
        
class CamROI(pg.ROI):
    """Used for specifying the ROI for a camera to acquire from"""
    def __init__(self, size, parent=None):
        pg.ROI.__init__(self, pos=[0,0], size=size, maxBounds=QtCore.QRectF(0, 0, size[0], size[1]), scaleSnap=True, translateSnap=True, parent=parent)
        self.addScaleHandle([0, 0], [1, 1])
        self.addScaleHandle([1, 0], [0, 1])
        self.addScaleHandle([0, 1], [1, 0])
        self.addScaleHandle([1, 1], [0, 0])<|MERGE_RESOLUTION|>--- conflicted
+++ resolved
@@ -279,117 +279,12 @@
         """User clicked the acquire video button.
         """
         try:
-<<<<<<< HEAD
-            
-            ## If we last drew a frame < 1/30s ago, return.
-            t = ptime.time()
-            if (self.lastDrawTime is not None) and (t - self.lastDrawTime < .033333):
-                #sys.stdout.write('-')
-                return
-            ## if there is no new frame and no controls have changed, just exit
-            if not self.updateFrame and self.nextFrame is None:
-                #sys.stdout.write('-')
-                return
-            self.updateFrame = False
-            
-            ## If there are no new frames and no previous frames, then there is nothing to draw.
-            if self.currentFrame is None and self.nextFrame is None:
-                #sys.stdout.write('-')
-                return
-            
-            prof = Profiler()
-            ## We will now draw a new frame (even if the frame is unchanged)
-            if self.lastDrawTime is not None:
-                fps = 1.0 / (t - self.lastDrawTime)
-                self.ui.displayFpsLabel.setValue(fps)
-            self.lastDrawTime = t
-            prof()
-            
-            ## Handle the next available frame, if there is one.
-            if self.nextFrame is not None:
-                self.currentFrame = self.nextFrame
-                self.nextFrame = None
-            
-            data = self.currentFrame.data()
-            info = self.currentFrame.info()
-            prof()
-            
-            
-            ## divide the background out of the current frame if needed
-            if self.ui.divideBgBtn.isChecked():
-                bg = self.getBackgroundFrame()
-                if bg is not None and bg.shape == data.shape:
-                    data = data / bg
-            elif self.ui.subtractBgBtn.isChecked():
-                bg = self.getBackgroundFrame()
-                if bg is not None and bg.shape == data.shape:
-                    data = data - bg
-            prof()
-            
-            ## Set new levels if auto gain is enabled
-            if self.ui.btnAutoGain.isChecked():
-                cw = self.ui.spinAutoGainCenterWeight.value()
-                (w,h) = data.shape
-                center = data[w/2.-w/6.:w/2.+w/6., h/2.-h/6.:h/2.+h/6.]
-                minVal = data.min() * (1.0-cw) + center.min() * cw
-                maxVal = data.max() * (1.0-cw) + center.max() * cw
-
-                ## If there is inf/nan in the image, strip it out before computing min/max
-                if any([np.isnan(minVal), np.isinf(minVal),  np.isnan(minVal), np.isinf(minVal)]):
-                    nanMask = np.isnan(data)
-                    infMask = np.isinf(data)
-                    valid = data[~nanMask * ~infMask]
-                    minVal = valid.min() * (1.0-cw) + center.min() * cw
-                    maxVal = valid.max() * (1.0-cw) + center.max() * cw
-                
-                ## Smooth min/max range to avoid noise
-                if self.lastMinMax is None:
-                    minVal = minVal
-                    maxVal = maxVal
-                else:
-                    s = 1.0 - 1.0 / (self.ui.spinAutoGainSpeed.value()+1.0)
-                    minVal = self.lastMinMax[0] * s + minVal * (1.0-s)
-                    maxVal = self.lastMinMax[1] * s + maxVal * (1.0-s)
-                
-                self.lastMinMax = [minVal, maxVal]
-                
-                ## and convert fraction of previous range into new levels
-                bl = self.autoGainLevels[0] * (maxVal-minVal) + minVal
-                wl = self.autoGainLevels[1] * (maxVal-minVal) + minVal
-                
-                self.ignoreLevelChange = True
-                try:
-                    self.ui.histogram.setLevels(bl, wl)
-                    self.ui.histogram.setHistogramRange(minVal, maxVal, padding=0.05)
-                finally:
-                    self.ignoreLevelChange = False
-            prof()
-            
-            ## update image in viewport
-            self.imageItem.updateImage(data.copy())  # using data.copy() here avoids crashes!
-            self.imageItem.setOpacity(self.alpha)
-            self.imageItem.setTransform(self.currentFrame.frameTransform().as2D())
-            prof()
-            
-            ## Update viewport to correct for scope movement/scaling
-            tr = pg.SRTTransform(self.currentFrame.cameraTransform())
-            self.updateTransform(tr)
-
-            self.imageItemGroup.setTransform(tr)
-            prof()
-            
-            prof()
-            prof.finish()
-        
-        
-=======
             self.cam.setParam('triggerMode', 'Normal', autoRestart=False)
             self.setBinning(autoRestart=False)
             self.setExposure(autoRestart=False)
             self.updateRegion(autoRestart=False)
             self.cam.start()
             Manager.logMsg("Camera started aquisition.", importance=0)
->>>>>>> 87f5d042
         except:
             self.imagingCtrl.acquisitionStopped()
             printExc("Error starting camera:")
