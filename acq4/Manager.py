# -*- coding: utf-8 -*-
from __future__ import print_function
"""
Manager.py -  Defines main Manager class for ACQ4
Copyright 2010  Luke Campagnola
Distributed under MIT/X11 license. See license.txt for more infomation.

This class must be invoked once to initialize the ACQ4 core system.
The class is responsible for:
    - Configuring devices
    - Invoking/managing modules
    - Creating and executing acquisition tasks. 
"""


import os, sys, gc

import six
import time, atexit, weakref
from acq4.util import Qt
import acq4.util.reload as reload

from .util import DataManager, ptime, configfile
from .Interfaces import *
from .util.Mutex import Mutex
from .util.debug import *
from .util import debug
import getopt, glob
from collections import OrderedDict
import acq4.pyqtgraph as pg
from .util.HelpfulException import HelpfulException
from . import __version__
from . import devices, modules

### All other modules can use this function to get the manager instance
def getManager():
    if Manager.single is None:
        raise Exception("No manager created yet")
    return Manager.single


def __reload__(old):
    Manager.CREATED = old['Manager'].CREATED
    Manager.single = old['Manager'].single


class Manager(Qt.QObject):
    """Manager class is responsible for:
      - Loading/configuring device modules and storing their handles
      - Managing the device rack GUI
      - Creating acquisition task handles
      - Loading gui modules and storing their handles
      - Creating and managing DirectoryHandle objects
      - Providing unified timestamps
      - Making sure all devices/modules are properly shut down at the end of the program"""
      
    sigConfigChanged = Qt.Signal()
    sigModulesChanged = Qt.Signal() 
    sigModuleHasQuit = Qt.Signal(object) ## (module name)
    sigCurrentDirChanged = Qt.Signal(object, object, object) # (file, change, args)
    sigBaseDirChanged = Qt.Signal()
    sigLogDirChanged = Qt.Signal(object) #dir
    sigTaskCreated = Qt.Signal(object, object)  ## for debugger module
    sigAbortAll = Qt.Signal()  # User requested abort all tasks via ESC key
    
    CREATED = False
    single = None
    
    def __init__(self, configFile=None, argv=None):
        self.lock = Mutex(recursive=True)  ## used for keeping some basic methods thread-safe
        self.devices = OrderedDict()  # all currently loaded devices
        self.modules = OrderedDict()  # all currently running modules
        self.definedModules = OrderedDict()  # all custom-defined module configurations
        self.config = OrderedDict()
        self.currentDir = None
        self.baseDir = None
        self.gui = None
        self.shortcuts = []
        self.disableDevs = []
        self.disableAllDevs = False
        self.alreadyQuit = False
        self.taskLock = Mutex(Qt.QMutex.Recursive)
        
        try:
            if Manager.CREATED:
                raise Exception("Manager object already created!")

            Manager.CREATED = True
            Manager.single = self
            
            self.logWindow = debug.createLogWindow(self)
            
            self.documentation = Documentation()
            
            if argv is not None:
                try:
                    opts, args = getopt.getopt(argv, 'c:a:m:b:s:d:nD', ['config=', 'config-name=', 'module=', 'base-dir=', 'storage-dir=', 'disable=', 'no-manager', 'disable-all'])
                except getopt.GetoptError as err:
                    print(str(err))
                    print("""
    Valid options are:
        -c --config=       Configuration file to load
        -a --config-name=  Named configuration to load
        -m --module=       Module name to load
        -b --base-dir=     Base directory to use
        -s --storage-dir=  Storage directory to use
        -n --no-manager    Do not load manager module
        -d --disable=      Disable the device specified
        -D --disable-all   Disable all devices
    """)
                    raise
            else:
                opts = []
            
            Qt.QObject.__init__(self)
            atexit.register(self.quit)
            self.interfaceDir = InterfaceDirectory()
    
            # Import all built-in module classes
            modules.importBuiltinClasses()

            ## Handle command line options
            loadModules = []
            setBaseDir = None
            setStorageDir = None
            loadManager = True
            loadConfigs = []
            for o, a in opts:
                if o in ['-c', '--config']:
                    configFile = a
                elif o in ['-a', '--config-name']:
                    loadConfigs.append(a)
                elif o in ['-m', '--module']:
                    loadModules.append(a)
                elif o in ['-b', '--baseDir']:
                    setBaseDir = a
                elif o in ['-s', '--storageDir']:
                    setStorageDir = a
                elif o in ['-n', '--noManager']:
                    loadManager = False
                elif o in ['-d', '--disable']:
                    self.disableDevs.append(a)
                elif o in ['-D', '--disable-all']:
                    self.disableAllDevs = True
                else:
                    print("Unhandled option", o, a)
            
            ## Read in configuration file
            if configFile is None:
                configFile = self._getConfigFile()
            
            self.configDir = os.path.dirname(configFile)
            self.readConfig(configFile)
            
            logMsg('ACQ4 version %s started.' % __version__, importance=9)
            
            ## Act on options if they were specified..
            try:
                for name in loadConfigs:
                    self.loadDefinedConfig(name)
                        
                if setBaseDir is not None:
                    self.setBaseDir(setBaseDir)
                if setStorageDir is not None:
                    self.setCurrentDir(setStorageDir)
                if loadManager:
                    self.showGUI()
                    self.createWindowShortcut('F1', self.gui.win)
                for m in loadModules:
                    try:
                        if m in self.definedModules:
                            self.loadDefinedModule(m)
                        else:
                            self.loadModule(m)
                    except:
                        if not loadManager:
                            self.showGUI()
                        raise
                        
            except:
                printExc("\nError while acting on command line options: (but continuing on anyway..)")
                
        except:
            printExc("Error while configuring Manager:")
            Manager.CREATED = False
            Manager.single = None
            
        finally:
            if len(self.modules) == 0:
                self.quit()
                raise Exception("No modules loaded during startup, exiting now.")
            
        win = self.modules[list(self.modules.keys())[0]].window()
        self.quitShortcut = Qt.QShortcut(Qt.QKeySequence('Ctrl+q'), win)
        self.quitShortcut.setContext(Qt.Qt.ApplicationShortcut)
        self.abortShortcut = Qt.QShortcut(Qt.QKeySequence('Esc'), win)
        self.abortShortcut.setContext(Qt.Qt.ApplicationShortcut)
        self.reloadShortcut = Qt.QShortcut(Qt.QKeySequence('Ctrl+r'), win)
        self.reloadShortcut.setContext(Qt.Qt.ApplicationShortcut)
        self.quitShortcut.activated.connect(self.quit)
        self.abortShortcut.activated.connect(self.sigAbortAll)
        self.reloadShortcut.activated.connect(self.reloadAll)

    def _getConfigFile(self):
        ## search all the default locations to find a configuration file.
        from acq4 import CONFIGPATH
        for path in CONFIGPATH:
            cf = os.path.join(path, 'default.cfg')
            if os.path.isfile(cf):
                return cf
        raise Exception("Could not find config file in: %s" % CONFIGPATH)
    
    def _appDataDir(self):
        # return the user application data directory
        if sys.platform == 'win32':
            # resolves to "C:/Documents and Settings/User/Application Data/acq4" on XP
            # and "C:\User\Username\AppData\Roaming" on win7
            return os.path.join(os.environ['APPDATA'], 'acq4')
        elif sys.platform == 'darwin':
            return os.path.expanduser('~/Library/Preferences/acq4')
        else:
            return os.path.expanduser('~/.local/acq4')

    def readConfig(self, configFile):
        """Read configuration file, create device objects, add devices to list"""
        print("============= Starting Manager configuration from %s =================" % configFile)
        logMsg("Starting Manager configuration from %s" % configFile)
        cfg = configfile.readConfigFile(configFile)
            
        ## read modules, devices, and stylesheet out of config
        self.configure(cfg)

        self.configFile = configFile
        print("\n============= Manager configuration complete =================\n")
        logMsg('Manager configuration complete.')

    def exec_(self, pyfile):
        """Execute a Python file.

        This is used to enable easy loading of customizations from an externally defined file.
        Note that sys.path is temporarily modified to allow the external file to import from
        scripts in its own path.

        For more complex customizations, it is recommended to build an importable
        module instead.

        Parameters
        ----------
        pyfile : str
            The full path to the python file to be exec'd

        Returns
        -------
        globs : dict
            global namespace defined by the exec
        """
        modDir = os.path.dirname(pyfile)
        sys.path.insert(0, modDir)
        try:
            globs = {}
            exec(open(pyfile, 'rb').read(), globs)
        finally:
            sys.path.pop(0)
        return globs

    def configure(self, cfg):
        """Load the devices, modules, stylesheet, and storageDir defined in cfg"""
        
        for key, val in cfg.items():
            try:
                # Handle custom import / exec
                if key == 'imports':
                    if isinstance(val, str):
                        val = [val]
                    for mod in val:
                        __import__(mod)
                elif key == 'execFiles':
                    if isinstance(val, str):
                        val = [val]
                    for pyfile in val:
                        self.exec_(pyfile)
                
                ## configure new devices
                elif key == 'devices':
                    for k in cfg['devices']:
                        if self.disableAllDevs or k in self.disableDevs:
                            print("    --> Ignoring device '%s' -- disabled by request" % k)
                            logMsg("    --> Ignoring device '%s' -- disabled by request" % k)
                            continue
                        print("  === Configuring device '%s' ===" % k)
                        logMsg("  === Configuring device '%s' ===" % k)
                        try:
                            conf = cfg['devices'][k]
                            driverName = conf['driver']
                            if 'config' in conf:  # for backward compatibility
                                conf = conf['config']
                            self.loadDevice(driverName, conf, k)
                        except:
                            printExc("Error configuring device %s:" % k)
                    print("=== Device configuration complete ===")
                    logMsg("=== Device configuration complete ===")
                            
                ## Copy in new module definitions
                elif key == 'modules':
                    for m in cfg['modules']:
                        self.definedModules[m] = cfg['modules'][m]
                        
                ## set new storage directory
                elif key == 'storageDir':
                    print("=== Setting base directory: %s ===" % cfg['storageDir'])
                    logMsg("=== Setting base directory: %s ===" % cfg['storageDir'])
                    self.setBaseDir(cfg['storageDir'])
                
                elif key == 'defaultCompression':
                    comp = cfg['defaultCompression']
                    try:
                        if isinstance(comp, tuple):
                            cstr = comp[0]
                            assert isinstance(comp[1], int)
                        else:
                            cstr = comp
                        assert cstr in [None, 'gzip', 'szip', 'lzf']
                    except Exception:
                        raise Exception("'defaultCompression' option must be one of: None, 'gzip', 'szip', 'lzf', ('gzip', 0-9), or ('szip', opts). Got: '%s'" % comp)
                        
                    print("=== Setting default HDF5 compression: %s ===" % comp)
                    import acq4.pyqtgraph.metaarray as ma
                    ma.MetaArray.defaultCompression = comp

                ## load stylesheet
                elif key == 'stylesheet':
                    try:
                        css = open(os.path.join(self.configDir, cfg['stylesheet'])).read()
                        Qt.QApplication.instance().setStyleSheet(css)
                    except:
                        raise
                
                elif key == 'disableErrorPopups':
                    if cfg[key] is True:
                        self.logWindow.disablePopups(True)
                    elif cfg[key] is False:
                        self.logWindow.disablePopups(False)
                    else:
                        print("Warning: ignored config option 'disableErrorPopups'; value must be either True or False.")
                    
                elif key == 'defaultMouseMode':
                    mode = cfg[key].lower()
                    if mode == 'onebutton':
                        pg.setConfigOption('leftButtonPan', False)
                    elif mode == 'threebutton':
                        pg.setConfigOption('leftButtonPan', True)
                    else:
                        print("Warning: ignored config option 'defaultMouseMode'; value must be either 'oneButton' or 'threeButton'.")
                elif key == 'useOpenGL':
                    pg.setConfigOption('useOpenGL', cfg[key])
                    
                ## Copy in any other configurations.
                ## dicts are extended, all others are overwritten.
                else:
                    if isinstance(cfg[key], dict):
                        if key not in self.config:
                            self.config[key] = {}
                        for key2 in cfg[key]:
                            self.config[key][key2] = cfg[key][key2]
                    else:
                        self.config[key] = cfg[key]
                
            except:
                printExc("Error in ACQ4 configuration:")
        #print self.config
        self.sigConfigChanged.emit()

    def listConfigurations(self):
        """Return a list of the named configurations available"""
        with self.lock:
            if 'configurations' in self.config:
                return list(self.config['configurations'].keys())
            else:
                return []

    def loadDefinedConfig(self, name):
        with self.lock:
            if name not in self.config['configurations']:
                raise Exception("Could not find configuration named '%s'" % name)
            cfg = self.config['configurations'].get(name, )
        self.configure(cfg)
    
    def readConfigFile(self, fileName, missingOk=True):
        with self.lock:
            fileName = self.configFileName(fileName)
            if os.path.isfile(fileName):
                return configfile.readConfigFile(fileName)
            else:
                if missingOk: 
                    return {}
                else:
                    raise Exception('Config file "%s" not found.' % fileName)
            
    def writeConfigFile(self, data, fileName):
        """Write a file into the currently used config directory."""
        with self.lock:
            fileName = self.configFileName(fileName)
            dirName = os.path.dirname(fileName)
            if not os.path.exists(dirName):
                os.makedirs(dirName)
            return configfile.writeConfigFile(data, fileName)
    
    def appendConfigFile(self, data, fileName):
        with self.lock:
            fileName = self.configFileName(fileName)
            if os.path.exists(fileName):
                return configfile.appendConfigFile(data, fileName)
            else:
                raise Exception("Could not find file %s" % fileName)
        
    def configFileName(self, name):
        with self.lock:
            return os.path.join(self.configDir, name)
    
    def loadDevice(self, devClassName, conf, name):
        """Create a new instance of a device.
        
        Parameters
        ----------
        devClassName : str
            The name of a device class that was registered using acq4.devices.registerDeviceClass().
            See acq4.devices.DEVICE_CLASSES for access to all available device classes.
        conf : dict
            A structure passed to the device providing configuration options
        name : str
            The name of this device. The instantiated device object will be retrievable using
            ``Manager.getDevice(name)``

        Returns
        -------
        device : Device instance
            The instantiated device object
        """
        devclass = devices.getDeviceClass(devClassName)
        dev = devclass(self, conf, name)
        with self.lock:
            self.devices[name] = dev
        return dev
    
    def getDevice(self, name):
        with self.lock:
            name = str(name)
            if name not in self.devices:
                #print self.devices
                raise Exception("No device named %s. Options are %s" % (name, str(list(self.devices.keys()))))
            return self.devices[name]

    def listDevices(self):
        with self.lock:
            return list(self.devices.keys())

    def loadModule(self, moduleClassName, name=None, config=None, forceReload=False, importMod=None, execPath=None):
        """Create a new instance of an user interface module. 

        Parameters
        ----------
        moduleClassName : str
            The name of the module *class* to instantiate. The class must have been
            registered by calling acq4.modules.registerModuleClass(). See
            acq4.modules.MODULE_CLASSES for access to all available module classes.
        name : str or None
            The name to assign to the newly instantiated module. If None, then the class
            name is used instead. Module names are automatically modified to avoid name
            collision with previously loaded modules.
        config : dict | None
            Configuration options to pass to the module constructor
        """
        if name is None:
            name = moduleClassName

        ## Find an unused name for this module
        baseName = name
        n = 0
        while name in self.modules:
            name = "%s_%d" % (baseName, n)
            n += 1

        if config is None:
            config = {}
        
        print('Loading module "%s" as "%s"...' % (moduleClassName, name))
        
        # deprecated args
        if importMod is not None:
            __import__(importMod)
        elif execPath is not None:
            self.exec_(execPath)

        modclass = modules.getModuleClass(moduleClassName)
        
        mod = modclass(self, name, config)
        with self.lock:
            self.modules[name] = mod
            
        self.sigModulesChanged.emit()
        return mod
        
    def listModules(self):
        """List names of currently loaded modules. """
        with self.lock:
            return list(self.modules.keys())

    def getDirOfSelectedFile(self):
        """Returns the directory that is currently selected, or the directory of the file that is currently selected in Data Manager."""
        with self.lock:
            try:
                f = self.getModule("Data Manager").selectedFile()
                if not isinstance(f, DataManager.DirHandle):
                    f = f.parent()
            except Exception:
                f = False
                logMsg("Can't find currently selected directory, Data Manager has not been loaded.", msgType='warning')
            return f

    def getModule(self, name):
        """Return an already loaded module"""
        with self.lock:
            name = str(name)
            if name not in self.modules:
                raise Exception("No module named %s" % name)
            return self.modules[name]
        
    def getCurrentDatabase(self):
        """Return the database currently selected in the Data Manager"""
        return self.getModule("Data Manager").currentDatabase()
        
    def listDefinedModules(self):
        """List module configurations defined in the config file"""
        with self.lock:
            return self.definedModules.copy()

    def loadDefinedModule(self, name, forceReload=False):
        """Load a module and configure as defined in the config file"""
        with self.lock:
            if name not in self.definedModules:
                print("Module '%s' is not defined. Options are: %s" % (name, str(list(self.definedModules.keys()))))
                return
            conf = self.definedModules[name]
        
        mod = conf['module']
        if 'config' in conf:
            config = conf['config']
        else:
            config = {}
            
        # Allow mechanisms for importing custom modules
        execPath = conf.get('exec', None)
        importMod = conf.get('import', None)
            
        mod = self.loadModule(mod, name, config, forceReload=forceReload, execPath=execPath, importMod=importMod)
        win = mod.window()
        if 'shortcut' in conf and win is not None:
            self.createWindowShortcut(conf['shortcut'], win)
        print("Loaded module '%s'" % mod.name)
    
    def moduleHasQuit(self, mod):
        with self.lock:
            if mod.name in self.modules:
                del self.modules[mod.name]
                self.interfaceDir.removeObject(mod)
            else:
                return
        self.removeWindowShortcut(mod.window())
        self.sigModulesChanged.emit()
        self.sigModuleHasQuit.emit(mod.name)
        #print "Module", mod.name, "has quit"

    def unloadModule(self, name):
        try:
            #print "    request quit.."
            self.getModule(name).quit()
            #print "    request quit done"
        except:
            printExc("Error while requesting module '%s' quit." % name)
            
        ## Module should have called moduleHasQuit already, but just in case:
        with self.lock:
            if name in self.modules:
                del self.modules[name]
            else:
                return
        self.sigModulesChanged.emit()
        #print "Unloaded module", name

    def reloadAll(self):
        """Reload all python code"""
        #path = os.path.split(os.path.abspath(__file__))[0]
        #path = os.path.abspath(os.path.join(path, '..'))
        path = 'acq4'
<<<<<<< HEAD
        print("\n---- Reloading all libraries under %s ----" % path)
        reload.reloadAll(prefix=path, debug=True)
        print("Done reloading.\n")
=======
        print "\n---- Reloading all libraries under %s ----" % path
        reload.reloadAll(debug=True)
        print "Done reloading.\n"
>>>>>>> 523355ab
        logMsg("Reloaded all libraries under %s." %path, msgType='status')
        
    def createWindowShortcut(self, keys, win):
        ## Note: this is probably not safe to call from other threads.
        try:
            sh = Qt.QShortcut(Qt.QKeySequence(keys), win)
            sh.setContext(Qt.Qt.ApplicationShortcut)
            sh.activated.connect(lambda *args: win.raise_())
        except:
            printExc("Error creating shortcut '%s':" % keys)
        
        with self.lock:
            self.shortcuts.append((sh, keys, weakref.ref(win)))
            
    def removeWindowShortcut(self, win):
        ## Need to remove shortcuts after window is closed, because the shortcut is hanging on to all the widgets in the window
        ind = None
        for i, s in enumerate(self.shortcuts):
            if s[2]() == win:
                ind = i
                break
        
        if ind is not None:
            with self.lock:
                self.shortcuts.pop(ind)
    
    def runTask(self, cmd):
        """
        Convenience function that runs a task and returns its results.
        """
        t = Task(self, cmd)
        t.execute()
        return t.getResult()

    def createTask(self, cmd):
        """
        Creates a new Task instance from the specified command structure.
        """
        t = Task(self, cmd)
        self.sigTaskCreated.emit(cmd, t)
        return t

    def showGUI(self):
        """Show the Manager GUI"""
        if self.gui is None:
            self.gui = self.loadModule('Manager', 'Manager', {})
        self.gui.show()
    
    def getCurrentDir(self):
        """
        Return a directory handle to the currently-selected directory for data storage.
        """
        with self.lock:
            if self.currentDir is None:
                raise HelpfulException("Storage directory has not been set.", docs=["userGuide/modules/DataManager.html#acquired-data-storage"])
            return self.currentDir
    
    def setLogDir(self, d):
        """
        Set the directory to which log messages are stored.
        """
        self.logWindow.setLogDir(d)
        
    def setCurrentDir(self, d):
        """
        Set the currently-selected directory for data storage.
        """
        if self.currentDir is not None:
            try:
                self.currentDir.sigChanged.disconnect(self.currentDirChanged)
            except TypeError:
                pass
            
        if isinstance(d, six.string_types):
            self.currentDir = self.baseDir.getDir(d, create=True)
        elif isinstance(d, DataManager.DirHandle):
            self.currentDir = d
        else:
            raise Exception("Invalid argument type: ", type(d), d)
        
        p = self.currentDir
        
        ## Storage directory is about to change; 
        logDir = self.logWindow.getLogDir()
        while not p.info().get('expUnit', False) and p != self.baseDir and p != logDir:
            p = p.parent()
        if p != self.baseDir and p != logDir:
            self.setLogDir(p)
        else:
            if logDir is None:
                logMsg("No log directory set. Log messages will not be stored.", msgType='warning', importance=8, docs=["userGuide/dataManagement.html#notes-and-logs"])

        self.currentDir.sigChanged.connect(self.currentDirChanged)
        self.sigCurrentDirChanged.emit(None, None, None)

    def currentDirChanged(self, fh, change=None, args=()):
        """Handle situation where currentDir is moved or renamed"""
        self.sigCurrentDirChanged.emit(fh, change, args)
            
    def getBaseDir(self):
        """
        Return a directory handle to the base directory for data storage. 

        This is the highest-level directory where acquired data may be stored. If 
        the base directory has not been set, return None.
        """
        with self.lock:
            return self.baseDir

    def setBaseDir(self, d):
        """
        Set the base directory for data storage. 
        """
        with self.lock:
            if isinstance(d, six.string_types):
                self.baseDir = self.dirHandle(d, create=False)
            elif isinstance(d, DataManager.DirHandle):
                self.baseDir = d
            else:
                raise Exception("Invalid argument type: ", type(d), d)
            # Nah--only create the index if we really need it. Otherwise we get .index files left everywhere.
            # if not self.baseDir.isManaged():
            #     self.baseDir.createIndex()

        #self.emit(Qt.SIGNAL('baseDirChanged'))
        self.sigBaseDirChanged.emit()
        self.setCurrentDir(self.baseDir)

    def dirHandle(self, d, create=False):
        """Return a directory handle for the specified directory string."""
        #return self.dataManager.getDirHandle(d, create)
        return DataManager.getDirHandle(d, create=create)

    def fileHandle(self, d):
        """Return a file or directory handle for d"""
        #return self.dataManager.getHandle(d)
        return DataManager.getFileHandle(d)
        
    def lockReserv(self):
        """Lock the reservation system so that only one task may reserve its set of devices at a time.
        This prevents deadlocks where two tasks use the same two devices but reserve them in opposite order."""
        if self.taskLock.tryLock(10e3):
            return True
        else:
            raise Exception("Timed out waiting for task reservation system")
        
    def unlockReserv(self):
        """Unlock reservation system"""
        self.taskLock.unlock()
        
    #def logMsg(self, msg, tags=None):
        #if tags is None:
            #tags = {}
        #cd = self.getCurrentDir()
        #cd.logMsg(msg, tags)
        
    #def logMsg(self, *args, **kwargs):
        #self.logWindow.logMsg(*args, currentDir=self.currentDir, **kwargs)
        
    #def logExc(self, *args, **kwargs):
        #self.logWindow.logExc(*args, currentDir=self.currentDir, **kwargs)
        
    def showLogWindow(self):
        self.logWindow.show()
        
    ## These functions just wrap the functionality of an InterfaceDirectory
    def declareInterface(self, *args, **kargs):  ## args should be name, [types..], object  
        with self.lock:
            return self.interfaceDir.declareInterface(*args, **kargs)
        
    def removeInterface(self, *args, **kargs):
        with self.lock:
            return self.interfaceDir.removeInterface(*args, **kargs)
        
    def listInterfaces(self, *args, **kargs):
        with self.lock:
            return self.interfaceDir.listInterfaces(*args, **kargs)
        
    def getInterface(self, *args, **kargs):
        with self.lock:
            return self.interfaceDir.getInterface(*args, **kargs)
    
    def suggestedDirFields(self, file):
        """Given a DirHandle with a dirType, suggest a set of meta-info fields to use."""
        with self.lock:
            fields = OrderedDict()
            if isinstance(file, DataManager.DirHandle):
                info = file.info()
                if 'dirType' in info:
                    #infoKeys.remove('dirType')
                    dt = info['dirType']
                    if dt in self.config['folderTypes']:
                        fields = self.config['folderTypes'][dt]['info']
        
        if 'notes' not in fields:
            fields['notes'] = 'text', 5
        if 'important' not in fields:
            fields['important'] = 'bool'
        
        return fields
        
    def showDocumentation(self, label=None):
        self.documentation.show(label)
        
    def quit(self):
        """Nicely request that all devices and modules shut down"""
        #app = Qt.QApplication.instance()
        #def q():
            #print "all windows closed"
        #Qt.QObject.connect(app, Qt.SIGNAL('lastWindowClosed()'), q)
        if not self.alreadyQuit:  ## Need this because multiple triggers can call this function during quit
            self.alreadyQuit = True
            lm = len(self.modules)
            ld = len(self.devices)
            with pg.ProgressDialog("Shutting down..", 0, lm+ld, cancelText=None, wait=0) as dlg:
                self.documentation.quit()
                print("Requesting all modules shut down..")
                logMsg("Shutting Down.", importance=9)
                while len(self.modules) > 0:  ## Modules may disappear from self.modules as we ask them to quit
                    m = list(self.modules.keys())[0]
                    print("    %s" % m)
                    
                    self.unloadModule(m)
                    #print "Unloaded mod %s, modules left:" % m
                    #try:
                        #self.modules[m].quit()
                    #except:
                        #printExc("Error while requesting module '%s' quit." % m)
                    #if m in self.modules:
                        #del self.modules[m]
                    dlg.setValue(lm-len(self.modules))
                #pdb.set_trace()
                    
                print("Requesting all devices shut down..")
                for d in self.devices:
                    print("    %s" % d)
                    try:
                        self.devices[d].quit()
                    except:
                        printExc("Error while requesting device '%s' quit." % d)
                    #print "  done."
                    dlg.setValue(lm+ld-len(self.devices))
                    
                    
                print("Closing windows..")
                Qt.QApplication.instance().closeAllWindows()
                Qt.QApplication.instance().processEvents()
            #print "  done."
            print("\n    ciao.")
        Qt.QApplication.quit()
        #pg.exit()  # pg.exit() causes python to exit before Qt has a chance to clean up. 
                    # this avoids otherwise irritating exit crashes.


class Task:
    id = 0
    
    
    def __init__(self, dm, command):
        self.dm = dm
        self.command = command
        self.result = None
        
        self.taskLock = Mutex(recursive=True)
        
        self.lockedDevs = []
        self.startedDevs = []
        self.startTime = None
        self.stopTime = None

        #self.reserved = False
        try:
            self.cfg = command['protocol']
        except:
            print("================== Manager Task.__init__ command: =================")
            print(command)
            print("===========================================================")
            raise Exception("Command specified for task is invalid. (Must be dictionary with 'protocol' key)")
        self.id = Task.id
        Task.id += 1
        
        ## TODO:  set up data storage with cfg['storeData'] and ['writeLocation']
        #print "Task command", command
        self.devNames = list(command.keys())
        self.devNames.remove('protocol')
        self.devs = {devName: self.dm.getDevice(devName) for devName in self.devNames}
        
        ## Create task objects. Each task object is a handle to the device which is unique for this task run.
        self.tasks = {}
        #print "devNames: ", self.devNames
        
        for devName in self.devNames:
            task = self.devs[devName].createTask(self.command[devName], self)
            if task is None:
                printExc("Device '%s' does not have a task interface; ignoring." % devName)
                continue
            self.tasks[devName] = task

    @staticmethod
    def getDevName(obj):
        if isinstance(obj, six.string_types):
            return obj
        elif isinstance(obj, Device):
            return obj.name()
        elif isinstance(obj, DeviceTask):
            return obj.dev.name()
            
    def getConfigOrder(self):
        ## determine the order in which tasks must be configured
        ## This is determined by tasks having called Task.addConfigDependency()
        ## when they were initialized.
            
        # request config order dependencies from devices
        deps = {devName: set() for devName in self.devNames}
        for devName, task in self.tasks.items():
            before, after = task.getConfigOrder()
            deps[devName] |= set(map(Task.getDevName, before))
            for t in map(self.getDevName, after):
                if t in deps:
                    deps[t].add(devName)
                
        # request estimated configure time
        cost = {devName: self.tasks[devName].getPrepTimeEstimate() for devName in self.devNames}
        
        # convert sets to lists
        deps = dict([(k, list(deps[k])) for k in deps.keys()])
        
        #return sorted order
        order = self.toposort(deps, cost)
        return order
        
    def getStartOrder(self):
        ## determine the order in which tasks must be started
        ## This is determined by tasks having called Task.addStartDependency()
        ## when they were initialized.
        deps = {devName: set() for devName in self.devNames}
        for devName, task in self.tasks.items():
            before, after = task.getStartOrder()
            deps[devName] |= set(map(Task.getDevName, before))
            for t in map(self.getDevName, after):
                if t not in deps:
                    # device is not in task; don't worry about its start order
                    # (this happens, for example, with Trigger devices that do not need to be started by acq4)
                    continue
                deps[t].add(devName)
                
        deps = dict([(k, list(deps[k])) for k in deps.keys()])
        
        #return sorted order
        order = self.toposort(deps)
        return order
        
    def execute(self, block=True, processEvents=True):
        """Start the task.
        
        If block is true, then the function blocks until the task is complete.
        if processEvents is true, then Qt events are processed while waiting for the task to complete.        
        """
        with self.taskLock:
            self.lockedDevs = []
            self.startedDevs = []
            self.stopped = False  # whether sub-tasks have been stopped yet
            self.abortRequested = False
            self._done = False  # cached output of isDone()

            #print "======  Executing task %d:" % self.id
            #print self.cfg
            #print "======================="
            
            ## We need to make sure devices are stopped and unlocked properly if anything goes wrong..
            from acq4.util.debug import Profiler
            prof = Profiler('Manager.Task.execute', disabled=True)
            try:
            
                #print self.id, "Task.execute:", self.tasks
                ## Reserve all hardware
                self.dm.lockReserv()
                try:
                    for devName in self.tasks:
                        #print "  %d Task.execute: Reserving hardware" % self.id, devName
                        res = self.tasks[devName].reserve(block=True)
                        self.lockedDevs.append(devName)
                        #print "  %d Task.execute: reserved" % self.id, devName
                except:
                    #print "  %d Task.execute: problem reserving hardware; will unreserve these:"%self.id, self.lockedDevs
                    raise
                finally:
                    self.dm.unlockReserv()
                    
                prof.mark('reserve')

                ## Determine order of device configuration.
                configOrder = self.getConfigOrder()
                    

                ## Configure all subtasks. Some devices may need access to other tasks, so we make all available here.
                ## This is how we allow multiple devices to communicate and decide how to operate together.
                ## Each task may modify the startOrder list to suit its needs.
                #print "Configuring subtasks.."
                for devName in configOrder:
                    self.tasks[devName].configure()
                    prof.mark('configure %s' % devName)
                    
                startOrder = self.getStartOrder()
                #print "done"

                if 'leadTime' in self.cfg:
                    time.sleep(self.cfg['leadTime'])
                    
                prof.mark('leadSleep')

                self.result = None
                
                
                ## Start tasks in specific order
                #print "Starting tasks.."
                for devName in startOrder:
                    #print "  ", devName
                    try:
                        self.startedDevs.append(devName)
                        self.tasks[devName].start()
                    except:
                        self.startedDevs.remove(devName)
                        raise HelpfulException("Error starting device '%s'; aborting task." % devName)
                    prof.mark('start %s' % devName)
                self.startTime = ptime.time()
                
                #print "  %d Task started" % self.id
                    
                if not block:
                    prof.finish()
                    #print "  %d Not blocking; execute complete" % self.id
                    return
                
                ## Wait until all tasks are done
                #print "Waiting for all tasks to finish.."

                lastProcess = ptime.time()
                isGuiThread = Qt.QThread.currentThread() == Qt.QCoreApplication.instance().thread()
                #print "isGuiThread:", isGuiThread
                while not self.isDone():
                    now = ptime.time()
                    elapsed = now - self.startTime
                    if isGuiThread:
                        if processEvents and now-lastProcess > 20e-3:  ## only process Qt events every 20ms
                            Qt.QApplication.processEvents()
                            lastProcess = ptime.time()
                        
                    if elapsed < self.cfg['duration']-10e-3:  ## If the task duration has not elapsed yet, only wake up every 10ms, and attempt to wake up 5ms before the end
                        sleep = min(10e-3, self.cfg['duration']-elapsed-5e-3)
                    else:
                        sleep = 1.0e-3  ## afterward, wake up more quickly so we can respond as soon as the task finishes
                    #print "sleep for", sleep
                    time.sleep(sleep)
                #print "all tasks finshed."
                
                self.stop()
                #print "  %d execute complete" % self.id
            except: 
                #printExc("==========  Error in task execution:  ==============")
                self.abort()
                self._releaseAll()
                raise
            finally:
                prof.finish()
        
        
    def isDone(self):
        """Return True if all tasks are completed and ready to return results.

        If the task run time exceeds the timeout duration, then raise RuntimeError.
        """
        with self.taskLock:
            # If we previously returned True or raised an exception, then 
            # just repeat that result.
            if self._done is True:
                return True
            elif self._done is not False:
                raise self._done

            # Check for timeout
            if self.startTime is not None:
                # By default, timeout occurs 10 sec after requested duration is elapsed.
                # Set timeout=None to disable the check.
                timeout = self.cfg.get('timeout', self.cfg['duration'] + 10.0)
                
                now = ptime.time()
                elapsed = now - self.startTime
                if timeout is not None and elapsed > timeout:
                    self.stop(abort=True)
                    self._done = RuntimeError("Task timed out (>%0.2fs)." % timeout)
                    raise self._done

            # For testing tasks that fail to complete
            if getattr(self, 'test_endless', False):
                return False

            #print "Manager.Task.isDone"
            if not self.abortRequested:
                t = ptime.time()
                if self.startTime is None or t - self.startTime < self.cfg['duration']:
                    #print "  not done yet"
                    return False
                #else:
                    #print "  duration elapsed; start:", self.startTime, "now:", t, "diff:", t-self.startTime, 'duration:', self.cfg['duration']
            #else:
                #print "  aborted, checking tasks.."
            d = self._tasksDone()
            #print "  tasks say:", d
            self._done = d
            return d
        
    def _tasksDone(self):
        for t in self.tasks:
            if not self.tasks[t].isDone():
                #print "Task %s not finished" % t
                return False
        if self.stopTime is None:
            self.stopTime = ptime.time()
        return True
    
    def duration(self):
        """Return the requested task duration, or None if it was not given."""
        return self.command.get('protocol', {}).get('duration', None)
    
    def runTime(self):
        """Return the length of time since this task began running.
        If the task has already finished, return the length of time the task ran for.
        If the task has not started yet, return None.
        """
        if self.startTime is None:
            return None
        if self.stopTime is None:
            return ptime.time() - self.startTime
        return self.stopTime - self.startTime
        
    def stop(self, abort=False):
        """Stop all tasks and read data. If abort is True, do not attempt to collect results from the task.
        """
        with self.taskLock:

            prof = Profiler("Manager.Task.stop", disabled=True)
            self.abortRequested = abort
            try:
                if not self.stopped:
                    ## Stop all device tasks
                    while len(self.startedDevs) > 0:
                        t = self.startedDevs.pop()
                        try:
                            self.tasks[t].stop(abort=abort)
                        except:
                            printExc("Error while stopping task %s:" % t)
                        prof.mark("   ..task "+ t+ " stopped")
                    self.stopped = True
                
                if not abort and not self._tasksDone():
                    raise Exception("Cannot get result; task is still running.")
                
                if not abort and self.result is None:
                    #print "Get results.."
                    ## Let each device generate its own output structure.
                    result = {'protocol': {'startTime': self.startTime}}
                    for devName in self.tasks:
                        try:
                            result[devName] = self.tasks[devName].getResult()
                        except:
                            printExc("Error getting result for task %s (will "
                                     "set result=None for this task):" % devName)
                            result[devName] = None
                        prof.mark("get result: "+devName)
                    self.result = result
                    #print "RESULT 1:", self.result
                    
                    ## Store data if requested
                    if 'storeData' in self.cfg and self.cfg['storeData'] is True:
                        self.cfg['storageDir'].setInfo(result['protocol'])
                        for t in self.tasks:
                            self.tasks[t].storeResult(self.cfg['storageDir'])
                    prof.mark("store data")
            finally:   
                ## Regardless of any other problems, at least make sure we 
                ## release hardware for future use
                if self.stopTime is None:
                    self.stopTime = ptime.time()
                
                self._releaseAll()
                prof.mark("release all")
                prof.finish()
                
            if abort:
                gc.collect()  ## it is often the case that now is a good time to garbage-collect.
            #print "tasks:", self.tasks
            #print "RESULT:", self.result        
        
    def getResult(self):
        with self.taskLock:
            self.stop()
            return self.result

    def _releaseAll(self):
        with self.taskLock:
            #print self.id,"Task.releaseAll:"
            for t in self.lockedDevs[:]:
                #print "  %d releasing" % self.id, t
                try:
                    self.tasks[t].release()
                    self.lockedDevs.remove(t)
                except:
                    printExc("Error while releasing hardware for task %s:" % t)
                    
                    #print "  %d released" % self.id, t

    def abort(self):
        """Stop all tasks, to not attempt to get data."""
        self.stop(abort=True)

    @staticmethod
    def toposort(deps, cost=None):
        """Topological sort. Arguments are:
        deps       Dictionary describing dependencies where a:[b,c] means "a 
                    depends on b and c"
        cost       Optional dictionary of per-node cost values. This will be used
                    to sort independent graph branches by total cost. 
                
        Examples::

            # Sort the following graph:
            # 
            #   B ──┬─────> C <── D
            #       │       │       
            #   E <─┴─> A <─┘
            #     
            deps = {'a': ['b', 'c'], 'c': ['b', 'd'], 'e': ['b']}
            toposort(deps)
            => ['b', 'e', 'd', 'c', 'a']
            
            # This example is underspecified; there are several orders
            # that correctly satisfy the graph. However, we may use the
            # 'cost' argument to impose more constraints on the sort order.
            
            # Let each node have the following cost:
            cost = {'a': 0, 'b': 0, 'c': 1, 'e': 1, 'd': 3}
            
            # Then the total cost of following any node is its own cost plus
            # the cost of all nodes that follow it:
            #   A = cost[a]
            #   B = cost[b] + cost[c] + cost[e] + cost[a]
            #   C = cost[c] + cost[a]
            #   D = cost[d] + cost[c] + cost[a]
            #   E = cost[e]
            # If we sort independent branches such that the highest cost comes 
            # first, the output is:
            toposort(deps, cost=cost)
            => ['d', 'b', 'c', 'e', 'a']
        """
        # copy deps and make sure all nodes have a key in deps
        deps0 = deps
        deps = {}
        for k,v in deps0.items():
            deps[k] = v[:]
            for k2 in v:
                if k2 not in deps:
                    deps[k2] = []

        # Compute total branch cost for each node
        key = None
        if cost is not None:
            order = Task.toposort(deps)
            allDeps = {n: set(n) for n in order}
            for n in order[::-1]:
                for n2 in deps.get(n, []):
                    allDeps[n2] |= allDeps.get(n, set())
                    
            totalCost = {n: sum([cost.get(x, 0) for x in allDeps[n]]) for n in allDeps}
            key = lambda x: totalCost.get(x, 0)

        # compute weighted order
        order = []
        while len(deps) > 0:
            # find all nodes with no remaining dependencies
            ready = [k for k in deps if len(deps[k]) == 0]
            
            # If no nodes are ready, then there must be a cycle in the graph
            if len(ready) == 0:
                print(deps)
                raise Exception("Cannot resolve requested device configure/start order.")
            
            # sort by branch cost
            if key is not None:
                ready.sort(key=key, reverse=True)
            
            # add the highest-cost node to the order, then remove it from the
            # entire set of dependencies
            order.append(ready[0])
            del deps[ready[0]]
            for v in deps.values():
                try:
                    v.remove(ready[0])
                except ValueError:
                    pass
        
        return order
        

DOC_ROOT = 'http://acq4.org/documentation/'

class Documentation(Qt.QObject):
    def __init__(self):
        Qt.QObject.__init__(self)

    def show(self, label=None):
        if label is None:
            url = DOC_ROOT
        else:
            url = DOC_ROOT + label
        Qt.QDesktopServices.openUrl(Qt.QUrl(url))


    def quit(self):
        pass


class QtDocumentation(Qt.QObject):
    """Encapsulates documentation functionality.

    Note: this class is currently out of service in favor of 
    referencing online documentation instead.
    """
    def __init__(self):
        Qt.QObject.__init__(self)
        path = os.path.abspath(os.path.dirname(__file__))
        self.docFile = os.path.normpath(os.path.join(path, '..', 'documentation', 'build', 'qthelp', 'ACQ4.qhc'))

        self.process = Qt.QProcess()
        self.process.finished.connect(self.processFinished)
        

    def show(self, label=None):
        if self.process.state() == self.process.NotRunning:
            self.startProcess()
            if label is not None:
                Qt.QTimer.singleShot(2000, lambda: self.activateId(label))
                return
        if label is not None:
            self.activateId(label)
                

    def expandToc(self, n=2):
        self.write('expandToc %d\n' % n)
        
    def startProcess(self):
        self.process.start('assistant', ['-collectionFile', self.docFile, '-enableRemoteControl'])
        if not self.process.waitForStarted():
            output = str(self.process.readAllStandardError())
            raise Exception("Error starting documentation viewer:  " +output)
        Qt.QTimer.singleShot(1000, self.expandToc)
        
    def activateId(self, id):
        print("activate:", id)
        self.show()
        self.write('activateIdentifier %s\n' % id)
        
    def activateKeyword(self, kwd):
        self.show()
        self.write('activateKeyword %s\n' % kwd)
        
    def write(self, data):
        ba = Qt.QByteArray(data)
        return self.process.write(ba)
        
    def quit(self):
        self.process.close()

    def processFinished(self):
        print("Doc viewer exited:", self.process.exitCode())
        print(str(self.process.readAllStandardError()))
    
    
    <|MERGE_RESOLUTION|>--- conflicted
+++ resolved
@@ -592,15 +592,9 @@
         #path = os.path.split(os.path.abspath(__file__))[0]
         #path = os.path.abspath(os.path.join(path, '..'))
         path = 'acq4'
-<<<<<<< HEAD
         print("\n---- Reloading all libraries under %s ----" % path)
-        reload.reloadAll(prefix=path, debug=True)
+        reload.reloadAll(debug=True)
         print("Done reloading.\n")
-=======
-        print "\n---- Reloading all libraries under %s ----" % path
-        reload.reloadAll(debug=True)
-        print "Done reloading.\n"
->>>>>>> 523355ab
         logMsg("Reloaded all libraries under %s." %path, msgType='status')
         
     def createWindowShortcut(self, keys, win):
