import functools
<<<<<<< HEAD
import inspect
=======
import sys
>>>>>>> 0bddf80e
import threading
import time
import traceback

<<<<<<< HEAD
from pyqtgraph import ptime

from acq4.util import Qt, ptime
=======
from acq4.util import Qt
>>>>>>> 0bddf80e


class Future(Qt.QObject):
    """Used to track the progress of an asynchronous task.

    The simplest subclasses reimplement percentDone() and call _taskDone() when finished.
    """
    sigFinished = Qt.Signal(object)  # self
    sigStateChanged = Qt.Signal(object, object)  # self, state

    class StopRequested(Exception):
        """Raised by _checkStop if stop() has been invoked.
        """

    class Timeout(Exception):
        """Raised by wait() if the timeout period elapses.
        """

    def __init__(self):
        Qt.QObject.__init__(self)
        
        self.startTime = time.perf_counter()

        self._isDone = False
        self._wasInterrupted = False
        self._errorMessage = None
        self._excInfo = None
        self._stopRequested = False
        self._state = 'starting'
        self._errorMonitorThread = None
        self.finishedEvent = threading.Event()

    def currentState(self):
        """Return the current state of this future.

        The state can be any string used to indicate the progress this future is making in its task.
        """
        return self._state

    def setState(self, state):
        """Set the current state of this future.

        The state can be any string used to indicate the progress this future is making in its task.
        """
        if state == self._state:
            return
        self._state = state
        self.sigStateChanged.emit(self, state)

    def percentDone(self):
        """Return the percent of the task that has completed.

        Must be reimplemented in subclasses.
        """
        raise NotImplementedError("method must be reimplemented in subclass")

    def stop(self, reason="task stop requested"):
        """Stop the task (nicely).

        This method may return another future if stopping the task is expected to
        take time.

        Subclasses may extend this method and/or use _checkStop to determine whether
        stop() has been called.
        """
        if self.isDone():
            return

        if reason is not None:
            self._errorMessage = reason
        self._stopRequested = True

    def _taskDone(self, interrupted=False, error=None, state=None, excInfo=None):
        """Called by subclasses when the task is done (regardless of the reason)
        """
        if self._isDone:
            raise RuntimeError("_taskDone has already been called.")
        self._isDone = True
        if error is not None:
            # error message may have been set earlier
            self._errorMessage = error
        self._excInfo = excInfo
        self._wasInterrupted = interrupted
        if interrupted:
            self.setState(state or f'interrupted: {error}')
        else:
            self.setState(state or 'complete')
        self.finishedEvent.set()
        self.sigFinished.emit(self)

    def wasInterrupted(self):
        """Return True if the task was interrupted before completing (due to an error or a stop request).
        """
        return self._wasInterrupted

    def isDone(self):
        """Return True if the task has completed successfully or was interrupted.
        """
        return self._isDone

    def errorMessage(self):
        """Return a string description of the reason for a task failure,
        or None if there was no failure (or if the reason is unknown).
        """
        return self._errorMessage
        
    def wait(self, timeout=None, updates=False, pollInterval=0.1):
        """Block until the task has completed, has been interrupted, or the
        specified timeout has elapsed.

        If *updates* is True, process Qt events while waiting.

        If a timeout is specified and the task takes too long, then raise Future.Timeout.
        If the task ends incomplete for another reason, then raise RuntimeError.
        """
        start = time.perf_counter()
        while True:
            if (timeout is not None) and (time.perf_counter() > start + timeout):
                raise self.Timeout("Timeout waiting for task to complete.")
                
            if self.isDone():
                break
            
            if updates is True:
                Qt.QTest.qWait(min(1, int(pollInterval * 1000)))
            else:
                self._wait(pollInterval)
        
        if self.wasInterrupted():
            msg = self.errorMessage()
            if msg is None:
                err = RuntimeError(f"Task {self} did not complete (no error message).")
            else:
                err = RuntimeError(f"Task {self} did not complete: {msg}")
            if self._excInfo is not None:
                raise err from self._excInfo[1]
            else:
                raise err

    def _wait(self, duration):
        """Default sleep implementation used by wait(); may be overridden to return early.
        """
        self.finishedEvent.wait(timeout=duration)

    def _checkStop(self, delay=0):
        """Raise self.StopRequested if self.stop() has been called.

        This may be used by subclasses to periodically check for stop requests.

        The optional *delay* argument causes this method to sleep while periodically
        checking for a stop request.
        """
        if delay == 0 and self._stopRequested:
            raise self.StopRequested()

        stop = time.perf_counter() + delay
        while True:
            now = time.perf_counter()
            if now > stop:
                return
            
            time.sleep(max(0., min(0.1, stop-now)))
            if self._stopRequested:
                raise self.StopRequested()

    def sleep(self, duration, interval=0.2):
        """Sleep for the specified duration (in seconds) while checking for stop requests.
        """
        start = time.time()
        while time.time() < start + duration:
            self._checkStop()
            time.sleep(interval)

    def waitFor(self, futures, timeout=20.0):
        """Wait for multiple futures to complete while also checking for stop requests on self.
        """
        if not isinstance(futures, (list, tuple)):
            futures = [futures]
        if len(futures) == 0:
            return
        start = time.time()
        while True:
            self._checkStop()
            allDone = True
            for fut in futures[:]:
                try:
                    fut.wait(0.1)
                    futures.remove(fut)
                except fut.Timeout:
                    allDone = False
                    break
            if allDone:
                break
            if timeout is not None and time.time() - start > timeout:
                raise futures[0].Timeout("Timed out waiting for %r" % futures)

    def raiseErrors(self, message, pollInterval=1.0):
        """Monitor this future for errors and raise if any occur.

        This allows the caller to discard a future, but still expect errors to be delivered to the user. Note
        that errors are raised from a background thread.

        Parameters
        ----------
        message : str
            Exception message to raise. May include "{stack}" to insert the stack trace of the caller, and "{error}"
            to insert the original formatted exception.
        pollInterval : float | None
            Interval in seconds to poll for errors. This is only used with Futures that require a poller;
            Futures that immediately report errors when they occur will not use a poller.
        """
        if self._errorMonitorThread is not None:
            return
        originalFrame = inspect.currentframe().f_back
        monitorFn = functools.partial(
            self._monitorErrors, message=message, pollInterval=pollInterval, originalFrame=originalFrame
        )
        self._errorMonitorThread = threading.Thread(target=monitorFn, daemon=True)
        self._errorMonitorThread.start()

    def _monitorErrors(self, message, pollInterval, originalFrame):
        try:
            self.wait(pollInterval=pollInterval)
        except Exception as exc:
            if '{stack}' in message:
                stack = ''.join(traceback.format_stack(originalFrame))
            else:
                stack = None

            try:
                formattedMsg = message.format(stack=stack, error=traceback.format_exception_only(type(exc), exc))
            except Exception as exc2:
                formattedMsg = f"{message} [additional error formatting error message: {exc2}]"
            raise RuntimeError(formattedMsg) from exc


class MultiFuture(Future):
    """Future tracking progress of multiple sub-futures.
    """
    def __init__(self, futures):
        self.futures = futures
        Future.__init__(self)

    def stop(self, reason="task stop requested"):
        for f in self.futures:
            f.stop(reason=reason)
        return Future.stop(self, reason)

    def percentDone(self):
        return min(f.percentDone() for f in self.futures)

    def wasInterrupted(self):
        return any(f.wasInterrupted() for f in self.futures)

    def isDone(self):
        return all(f.isDone() for f in self.futures)

    def errorMessage(self):
        return "; ".join([f.errorMessage() or '' for f in self.futures])

    def currentState(self):
        return "; ".join([f.currentState() or '' for f in self.futures])<|MERGE_RESOLUTION|>--- conflicted
+++ resolved
@@ -1,20 +1,10 @@
 import functools
-<<<<<<< HEAD
 import inspect
-=======
-import sys
->>>>>>> 0bddf80e
 import threading
 import time
 import traceback
 
-<<<<<<< HEAD
-from pyqtgraph import ptime
-
-from acq4.util import Qt, ptime
-=======
 from acq4.util import Qt
->>>>>>> 0bddf80e
 
 
 class Future(Qt.QObject):
