# -*- coding: utf-8 -*-
from __future__ import print_function
from acq4.util import Qt
from acq4.util.DataManager import *
from acq4.util.debug import *
import os



class DirTreeWidget(Qt.QTreeWidget):

    sigSelectionChanged = Qt.Signal(object)
    ### something funny is happening with sigSelectionChanged and currentItemChanged; the signals seem to be emitted before the DirTreeWidget actually knows that the item changed.
    ### ie. if a function is connected to the signal, and the function asks DirTreeWidget.selectedFile() the previously selected file is returned, not the new selection.
    ### you can get around this by using the (current, previous) items that are passed with the currentItemChanged signal.

    def __init__(self, parent=None, baseDirHandle=None, checkState=None, allowMove=True, allowRename=True, sortMode='date'):
        Qt.QTreeWidget.__init__(self, parent)
        self.baseDir = None
        self.checkState = checkState
        self.allowMove = allowMove
        self.allowRename = allowRename
        self.currentDir = None
        self.sortMode = sortMode
        self.setEditTriggers(Qt.QAbstractItemView.SelectedClicked)
        self.items = {}
        self.itemExpanded.connect(self.itemExpandedEvent)
        self.itemChanged.connect(self.itemChangedEvent)
        self.currentItemChanged.connect(self.selectionChanged)

        self.setAcceptDrops(True)
        self.setDragEnabled(True)

        if baseDirHandle is not None:
            self.setBaseDirHandle(baseDirHandle)

    def __del__(self):
        try:
            self.quit()
        except:
            pass

    def setSortMode(self, mode):
        """Set the method used to sort. Must be 'date' or 'alpha'."""
        self.sortMode = mode
        self.rebuildTree()

    def flushSignals(self):
        for h in self.items.keys():
            h.flushSignals()

    def quit(self):
        ## not sure if any of this is necessary..
        try:
            self.itemExpanded.disconnect(self.itemExpandedEvent)
        except TypeError:
            pass
        
        try:
            self.itemChanged.disconnect(self.itemChangedEvent)
        except TypeError:
            pass
        
        for h in self.items:
            self.unwatch(h)
        #self.handles = {}
        self.items = {}
        self.clear()

    def refresh(self, handle):
        try:
            item = self.item(handle)
        except:
            return
        self.rebuildChildren(item)

    def selectionChanged(self, item=None, _=None):
        """Selection has changed; check to see whether currentDir item needs to be recolored"""
        self.sigSelectionChanged.emit(self)
        if item is None:
            item = self.currentItem()
        if not isinstance(item, FileTreeItem):
            return

        if self.handle(item) is self.currentDir:
            self.setStyleSheet('selection-background-color: #BB00BB;')
        else:
            self.setStyleSheet('')

    def selectedFile(self):
        """Return the handle for the currently selected file.
        If no items are selected, return None.
        If multiple items are selected, raise an exception."""
        items = self.selectedItems()
        if len(items) == 0:
            return None
        if len(items) > 1:
            raise Exception('Multiple items selected. Use selectedFiles instead.')
        return self.handle(items[0])

    def selectedFiles(self):
        """Return list of handles for the currently selected file(s)."""
        items = self.selectedItems()
        return [self.handle(items[i]) for i in range(len(items))]

    def handle(self, item):
        """Given a tree item, return the corresponding file handle"""
        if hasattr(item, 'handle'):
            return item.handle
        elif item is self.invisibleRootItem():
            return self.baseDir
        else:
            raise Exception("Can't determine handle for item '%s'" % item.text(0))

    def item(self, handle, create=False):
        """Given a file handle, return the corresponding tree item."""
        if handle in self.items:
            return self.items[handle]
        else:
            self.flushSignals()  ## might be something waiting to be added to the tree
            
        if handle in self.items:
            return self.items[handle]
        elif create:
            return self.addHandle(handle)
        else:
            raise Exception("Can't find tree item for file '%s'" % handle.name())

    def itemChangedEvent(self, item, col):
        """Item text has changed; try renaming the file"""
        handle = self.handle(item)
        try:
            newName = str(item.text(0))
            if handle.shortName() != newName:
                if os.path.sep in newName:
                    raise Exception("Can't rename file to have slashes in it.")
                handle.rename(newName)
                #print "Rename %s -> %s" % (handle.shortName(), item.text(0))
        except:
            printExc("Error while renaming file:")
        finally:
            item.setText(0, handle.shortName())

    def setBaseDirHandle(self, d):
        #print "set base", d.name()
        if self.baseDir is not None:
            self.unwatch(self.baseDir)
        self.baseDir = d

        if d is not None:
            self.watch(self.baseDir)

        for h in self.items:
            self.unwatch(h)
        #self.handles = {}
        if d is not None:
            self.items = {self.baseDir: self.invisibleRootItem()}
        self.clear()
        if d is not None:
            self.rebuildChildren(self.invisibleRootItem())
        #self.rebuildTree()

    def baseDirHandle(self):
        return self.baseDir

    def setRoot(self, d):
        """Synonym for setBaseDirHandle"""
        return self.setBaseDirHandle(d)

    def setCurrentDir(self, d):
        #print "set current %s -> %s" % (self.currentDir, d)
        ## uncolor previous current item
        if self.currentDir in self.items:
            item = self.items[self.currentDir]
            item.setBackground(0, Qt.QBrush(Qt.QColor(255,255,255)))
            #print "  - uncolor item ", item, self.handle(item)

        self.currentDir = d
        if d is self.baseDir:
            return

        self.expandTo(d)

        if d in self.items:
            self.updateCurrentDirItem()
        #else:
            #print "   - current dir changed but new dir not yet present in tree."

    def updateCurrentDirItem(self):
        """Color the currentDir item, expand, and scroll-to"""
        #print "UpdateCurrentDirItem"
        item = self.item(self.currentDir)
        item.setBackground(0, Qt.QBrush(Qt.QColor(250, 100, 100)))
        item.setExpanded(True)
        self.scrollToItem(item)
        self.selectionChanged()

    def expandTo(self, dh):
        """Expand all nodes from baseDir up to dh"""
        dirs = dh.name(relativeTo=self.baseDir).split(os.path.sep)
        node = self.baseDir
        while len(dirs) > 0:
            item = self.items[node]
            item.setExpanded(True)
            node = node[dirs.pop(0)] 

    def watch(self, handle):
        #Qt.QObject.connect(handle, Qt.SIGNAL('delayedChange'), self.dirChanged)
        handle.sigDelayedChange.connect(self.dirChanged)

    def unwatch(self, handle):
        #Qt.QObject.disconnect(handle, Qt.SIGNAL('delayedChange'), self.dirChanged)
        try:
            handle.sigDelayedChange.disconnect(self.dirChanged)
        except:
            pass

    def dirChanged(self, handle, changes):
        if handle is self.baseDir:
            item = self.invisibleRootItem()
        else:
            item = self.items[handle]

        if 'renamed' in changes:
            item.setText(0, handle.shortName())
        if 'deleted' in changes:
            self.forgetHandle(handle)
        if 'children' in changes:
            self.rebuildChildren(item)
            item.setChildIndicatorPolicy(Qt.QTreeWidgetItem.ShowIndicator)

    def addHandle(self, handle):
        if handle in self.items:
            raise Exception("Tried to add handle '%s' twice." % handle.name())
        item = FileTreeItem(handle, self.checkState, self.allowMove, self.allowRename)
        self.items[handle] = item
        #self.handles[item] = handle
        self.watch(handle)
        if handle is self.currentDir:
            self.updateCurrentDirItem()
        return item

    def forgetHandle(self, handle):
        item = self.item(handle)
        del self.items[handle]
        #del self.handles[item]
        self.unwatch(handle)

    def rebuildChildren(self, root):
        """Make sure all children are present and in the correct order"""
        scroll = self.verticalScrollBar().value()
        handle = self.handle(root)
        files = handle.ls(sortMode=self.sortMode)
        handles = [handle[f] for f in files]
        i = 0
        while True:
            if i >= len(handles):
                ##  no more handles; remainder of items should be removed
                while root.childCount() > i:
                    ch = root.takeChild(i)
                break

            h = handles[i]
            if (i >= root.childCount()) or (h not in self.items) or (h is not self.handle(root.child(i))):
                item = self.item(h, create=True)
                parent = self.itemParent(item)
                if parent is not None:
                    parent.removeChild(item)
                root.insertChild(i, item)
                item.recallExpand()
            i += 1
        self.verticalScrollBar().setValue(scroll)

    def itemParent(self,  item):
        """Return the parent of an item (since item.parent can not be trusted). Note: damn silly."""
        if item.parent() is None:
            root = self.invisibleRootItem()
            tlc = [root.child(i) for i in range(root.childCount())]
            #if item in tlc:
                #return root
            #else:
                #return None
            for tli in tlc:
                if tli is item:
                    return root
            return None
        else:
            return item.parent()

    def editItem(self, handle):
        item = self.item(handle)
        Qt.QTreeWidget.editItem(self, item, 0)

    def rebuildTree(self, root=None, useCache=True):
        """Completely clear and rebuild the entire tree starting at root"""
        if root is None:
            root = self.invisibleRootItem()

        handle = self.handle(root)
        if handle is None:
            return
        if handle.isFile():
            handle = handle.parent()
            root = self.itemParent(root)
        if root is None:
            return

        self.clearTree(root)
        if handle is None:
            return
        
        for f in handle.ls(useCache=useCache):
            #print "Add handle", f
            try:
                childHandle = handle[f]
            except:
                printExc("Error getting file handle:")
                continue
            item = self.addHandle(childHandle)
            root.addChild(item)

    def clearTree(self, root):
        while root.childCount() > 0:
            child = root.child(0)
            if isinstance(child, FileTreeItem):
                self.clearTree(child)
                handle = self.handle(child)
                self.unwatch(handle)
                #del self.handles[child]
                del self.items[handle]
            root.removeChild(child)

    def itemExpandedEvent(self, item):
        """Called whenever an item in the tree is expanded; responsible for loading children if they have not been loaded yet."""
        if not item.childrenLoaded:
            try:
                Qt.QApplication.setOverrideCursor(Qt.QCursor(Qt.Qt.WaitCursor))
                ## Display loading message before starting load
                loading = None
                if item.handle.isDir():
                    loading = Qt.QTreeWidgetItem(['loading..'])
                    item.addChild(loading)
                Qt.QApplication.instance().processEvents()  ## make sure the 'loading' item is displayed before building the tree
                if loading is not None:
                    item.removeChild(loading)
                ## now load all children
                self.rebuildChildren(item)
                item.childrenLoaded = True
            finally:
                Qt.QApplication.restoreOverrideCursor()

        item.expanded()
        self.scrollToItem(item.child(item.childCount()-1))
        self.scrollToItem(item)

    def select(self, handle):
        item = self.item(handle, create=True)
        self.expandTo(handle)
        self.setCurrentItem(item)

    def dropMimeData(self, parent, index, data, action):
        #print "dropMimeData:", parent, index, self.selectedFiles()
        source = self.selectedFiles()
        if parent is None:
            target = self.baseDir
        else:
            target = self.handle(parent)
        try:
            for s in source:
                s.move(target)
            return True
        except:
            printExc('Move failed:')
            return False

    def contextMenuEvent(self, ev):
        item = self.itemAt(ev.pos())
        if item is None:
            return
        self.menu = Qt.QMenu(self)
        act = self.menu.addAction('refresh', self.refreshClicked)
        self.contextItem = item
        self.menu.popup(ev.globalPos())
        
    def refreshClicked(self):
        self.rebuildTree(self.contextItem, useCache=False)


class FileTreeItem(Qt.QTreeWidgetItem):
    def __init__(self, handle, checkState=None, allowMove=True, allowRename=True):
        Qt.QTreeWidgetItem.__init__(self, [handle.shortName()])
        self.handle = handle
        self.childrenLoaded = False

        if self.handle.isDir():
            self.setExpanded(False)
<<<<<<< HEAD
            #if self.handle.hasChildren():  ## too expensive.
            self.setChildIndicatorPolicy(Qt.QTreeWidgetItem.ShowIndicator)
            self.setFlags(Qt.Qt.ItemIsSelectable|Qt.Qt.ItemIsDropEnabled|Qt.Qt.ItemIsEnabled)
            self.setForeground(0, Qt.QBrush(Qt.QColor(0, 0, 150)))
=======
            self.setChildIndicatorPolicy(QtGui.QTreeWidgetItem.ShowIndicator)
            self.setFlags(QtCore.Qt.ItemIsSelectable|QtCore.Qt.ItemIsDropEnabled|QtCore.Qt.ItemIsEnabled)
            self.setForeground(0, QtGui.QBrush(QtGui.QColor(0, 0, 150)))
>>>>>>> 150ac089
        else:
            self.setFlags(Qt.Qt.ItemIsSelectable|Qt.Qt.ItemIsEnabled)

        if allowMove:
            self.setFlag(Qt.Qt.ItemIsDragEnabled)
        if allowRename:
            self.setFlag(Qt.Qt.ItemIsEditable)

        if checkState is not None:
            self.setFlag(Qt.Qt.ItemIsUserCheckable)
            if checkState:
                self.setCheckState(0, Qt.Qt.Checked)
            else:
                self.setCheckState(0, Qt.Qt.Unchecked)
        self.expandState = False
<<<<<<< HEAD
        #Qt.QObject.connect(self.handle, Qt.SIGNAL('changed'), self.handleChanged)
=======
>>>>>>> 150ac089
        self.handle.sigChanged.connect(self.handleChanged)
        self.updateBoldState()

    def setFlag(self, flag, v=True):
        if v:
            self.setFlags(self.flags() | flag)
        else:
            self.setFlags(self.flags() & ~flag)


    def updateBoldState(self):
        if self.handle.isManaged():
            info = self.handle.info()
            font = self.font(0)
            if ('important' in info) and (info['important'] is True):
                font.setWeight(Qt.QFont.Bold)
            else:
                font.setWeight(Qt.QFont.Normal)
            self.setFont(0, font)

    def handleChanged(self, handle, change, *args):
        #print "handleChanged:", change
        if change == 'children':
            if self.handle.hasChildren() > 0:
                self.setChildIndicatorPolicy(Qt.QTreeWidgetItem.ShowIndicator)
            else:
                self.setChildIndicatorPolicy(Qt.QTreeWidgetItem.DontShowIndicatorWhenChildless)
        elif change == 'meta':
            self.updateBoldState()


    def expanded(self):
        """Called whenever this item is expanded or collapsed."""
        #print "Expand:", self.isExpanded()
        self.expandState = self.isExpanded()

    def recallExpand(self):
        if self.expandState:
            #print "re-expanding", self.handle.shortName()
            self.setExpanded(False)
            self.setExpanded(True)
        for i in range(self.childCount()):
            self.child(i).recallExpand()

    def setChecked(self, c):
        if c:
            self.setCheckState(0, Qt.Qt.Checked)
        else:
            self.setCheckState(0, Qt.Qt.Unchecked)<|MERGE_RESOLUTION|>--- conflicted
+++ resolved
@@ -394,16 +394,9 @@
 
         if self.handle.isDir():
             self.setExpanded(False)
-<<<<<<< HEAD
-            #if self.handle.hasChildren():  ## too expensive.
             self.setChildIndicatorPolicy(Qt.QTreeWidgetItem.ShowIndicator)
             self.setFlags(Qt.Qt.ItemIsSelectable|Qt.Qt.ItemIsDropEnabled|Qt.Qt.ItemIsEnabled)
             self.setForeground(0, Qt.QBrush(Qt.QColor(0, 0, 150)))
-=======
-            self.setChildIndicatorPolicy(QtGui.QTreeWidgetItem.ShowIndicator)
-            self.setFlags(QtCore.Qt.ItemIsSelectable|QtCore.Qt.ItemIsDropEnabled|QtCore.Qt.ItemIsEnabled)
-            self.setForeground(0, QtGui.QBrush(QtGui.QColor(0, 0, 150)))
->>>>>>> 150ac089
         else:
             self.setFlags(Qt.Qt.ItemIsSelectable|Qt.Qt.ItemIsEnabled)
 
@@ -419,10 +412,6 @@
             else:
                 self.setCheckState(0, Qt.Qt.Unchecked)
         self.expandState = False
-<<<<<<< HEAD
-        #Qt.QObject.connect(self.handle, Qt.SIGNAL('changed'), self.handleChanged)
-=======
->>>>>>> 150ac089
         self.handle.sigChanged.connect(self.handleChanged)
         self.updateBoldState()
 
