--- conflicted
+++ resolved
@@ -23,37 +23,8 @@
         self.ui = Ui_MainWindow()
         self.ui.setupUi(self.win)
         self.stateFile = os.path.join("modules", self.name + "_ui.cfg")
-<<<<<<< HEAD
-        firstDock = None
 
         self.modGroupOrder = ["Acquisition", "Analysis", "Utilities"]
-
-        self.devRackDocks = {}
-        for d in self.manager.listDevices():
-            try:
-                dw = self.manager.getDevice(d).deviceInterface(self)
-                if dw is None:
-                    continue
-                dock = Qt.QDockWidget(d)
-                dock.setFeatures(dock.DockWidgetMovable | dock.DockWidgetFloatable)
-                dock.setObjectName(d)
-                dock.setWidget(dw)
-
-                self.devRackDocks[d] = dock
-                self.win.addDockWidget(Qt.Qt.RightDockWidgetArea, dock)
-
-                # By default, we stack all docks
-                if firstDock is None:
-                    firstDock = dock
-                else:
-                    self.win.tabifyDockWidget(firstDock, dock)
-            except:
-                self.showMessage("Error creating dock for device '%s', see console for details." % d, 10000)
-                printExc("Error while creating dock for device '%s':" % d)
-=======
-
-        self.modGroupOrder = ["Acquisition", "Analysis", "Utilities"]
->>>>>>> 1f475b4d
 
         self._deviceDocksByName = {}
         self.addDeviceDocks()
@@ -81,8 +52,6 @@
 
         self.win.show()
 
-<<<<<<< HEAD
-=======
     def addDeviceDocks(self):
         firstDock = None
         for d in self.manager.listDevices():
@@ -159,7 +128,6 @@
             else:
                 heightUsedThisColumn += group["required height"]
 
->>>>>>> 1f475b4d
     def showMessage(self, *args):
         self.ui.statusBar.showMessage(*args)
 
