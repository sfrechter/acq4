# -*- coding: utf-8 -*-
#
# Imager.py: A module for Acq4
# This module is meant to act as a "camera" using laser scanning
# to obtain images and store them in the same format as used by the
# Camera Module. Images are obtained by scanning a laser (usually
# Ti:Sapphire, but it could be something else), using the existing
# mirror calibrations, over a sample. The light is detected with
# a photomultiplier, amplified/filtered, and sampled with the A/D.
# 
# The Module offers the ability to select the region to be scanned
# using the existing camera image and an ROI, adjustment of the scan
# rate, pixel size (within reason), overscan, scanning mode (bidirectional
# versus sawtooth/flyback sweeps), and the ability to take videos
# single images, and timed images. 
# the image position is coordinated with the entire system, so that 
# later reconstructions can be performed against either the Camera or
# the laser scanned image. 
#
# 2012-2013 Paul B. Manis, Ph.D. and Luke Campagnola
# UNC Chapel Hill
# Distributed under MIT/X11 license. See license.txt for more infomation.
#
from __future__ import print_function
import time
import copy
import pprint
from acq4.util import Qt
import numpy as np
from collections import OrderedDict

from acq4.modules.Module import Module
import acq4.pyqtgraph as pg
import acq4.pyqtgraph.dockarea
import acq4.Manager
import acq4.util.InterfaceCombo as InterfaceCombo
from acq4.devices.Microscope import Microscope
from acq4.devices.Scanner.scan_program import ScanProgram
from acq4.devices.Scanner.scan_program.rect import RectScan
from acq4.modules.Camera import CameraModuleInterface
from acq4.pyqtgraph import parametertree as PT
from acq4.util import metaarray as MA
from acq4.util.Mutex import Mutex
from acq4.util import imaging
from acq4.util.Thread import Thread
from acq4.util.debug import printExc
from .imagerTemplate import Ui_Form


# Create some useful configurations for the user.
VideoModes = OrderedDict([
    ('256x3', {
        'Average': 1,
        'Downsample': 3,
        'Image Width': 256,
        'Image Height': 256,
        'Blank Screen': False,
        'Bidirectional': True,
    }),
    ('128x4', {
        'Average': 1,
        'Downsample': 4,
        'Image Width': 128 ,
        'Image Height': 128,
        'Blank Screen': False,
        'Bidirectional': True,
    }),
])

FrameModes = OrderedDict([
    ('512x10', {
        'Average': 1,
        'Downsample': 10,
        'Image Width': 512,
        'Image Height': 512,
        'Blank Screen': True,
        'Bidirectional' : True,
    }),
    ('4x1024x2', {
        'Average': 4,
        'Downsample': 2,
        'Image Width': 1024,
        'Image Height': 1024,
        'Blank Screen': True,
        'Bidirectional': True,
    }),
])



class ImagerWindow(Qt.QMainWindow):
    """
    Create the window we will use for the Imager Module.
    This is only done this way so that we can catch the window
    close event (with "X").
    """
    def __init__(self, module):
        self.hasQuit = False
        self.module = module ## handle to the rest of the module class
   
        ## Create the main window
        win = Qt.QMainWindow.__init__(self)
        return win
    
    def closeEvent(self, ev):
        self.module.quit()



class Black(Qt.QWidget):
    """ make a black rectangle to fill screen when "blanking" 

    Also draws a Cancel button that emits sigCancelClicked when clicked."""

    sigCancelClicked = Qt.Signal()

    def __init__(self, parent=None):
        Qt.QWidget.__init__(self, parent)
        self.cancelRect = None
        self.cancelPressed = False

    def paintEvent(self, event):
        p = Qt.QPainter(self)
        brush = pg.mkBrush(0.0)
        p.fillRect(self.rect(), brush)

        center = self.rect().center()
        r = Qt.QPoint(70, 30)
        self.cancelRect = Qt.QRect(center-r, center+r)
        p.setPen(pg.mkPen(150, 0, 0))
        f = p.font()
        f.setPointSize(18)
        p.setFont(f)
        if self.cancelPressed:
            p.fillRect(self.cancelRect, pg.mkBrush(80, 0, 0))
        p.drawRect(self.cancelRect)
        p.drawText(self.cancelRect, Qt.Qt.AlignHCenter | Qt.Qt.AlignVCenter, "Cancel")
        p.end()

    def mousePressEvent(self, ev):
        if ev.button() == Qt.Qt.LeftButton and self.cancelRect.contains(ev.pos()):
            ev.accept()
            self.cancelPressed = True
            self.update()

    def mouseReleaseEvent(self, ev):
        if ev.button() == Qt.Qt.LeftButton:
            if self.cancelRect.contains(ev.pos()) and self.cancelPressed:
                self.sigCancelClicked.emit()
            self.cancelPressed = False
            self.update()

     

class ScreenBlanker(Qt.QObject):
    """
    Cover all screens with black.
    This is so that extraneous light does not leak into the 
    detector during acquisition.
    """
    sigCancelClicked = Qt.Signal()

    def __init__(self):
        Qt.QObject.__init__(self)
        self.cancelled = False
        self.widgets = []
        d = Qt.QApplication.desktop()
        for i in range(d.screenCount()): # look for all screens
            w = Black()
            w.hide()
            w.sigCancelClicked.connect(self.cancelClicked)
            self.widgets.append(w)
            sg = d.screenGeometry(i) # get the screen size
            w.move(sg.x(), sg.y()) # put the widget there

    def blank(self):
        self.cancelled = False
        for w in self.widgets:
            w.showFullScreen()
            w.show()
        Qt.QApplication.processEvents() # make it so

    def unblank(self):
        for w in self.widgets:
            w.hide()
        
    def __enter__(self):
        self.blank()
        return self

    def __exit__(self, *args):
        self.unblank()

    def cancelClicked(self):
        """Called when a cancel button is clicked.
        """
        self.cancelled = True
        self.unblank()
        self.sigCancelClicked.emit()

        
class RegionCtrl(pg.ROI):
    """
    Create an ROI "Region Control" with handles, with specified size
    and color. 
    Note: Setting the ROI position here is advised, but it seems
    that when adding the ROI to the camera window with the Qt call
    window().addItem, the position is lost, and will have to be
    reset in the ROI.
    """
    def __init__(self, pos, size, roiColor = 'r'):
        pg.ROI.__init__(self, pos, size=size, pen=roiColor)
        self.addScaleHandle([0,0], [1,1])
        self.addScaleHandle([1,1], [0,0])
        self.addScaleHandle([0,1], [1,0])
        self.addScaleHandle([1,0], [0,1])
        self.setZValue(1200)

class TileControl(pg.ROI):
    """
    Create an ROI for the Tile Regions. Note that the color is RED, 
    """    
    def __init__(self, pos, size, roiColor = 'r'):
        pg.ROI.__init__(self, pos, size=size, pen=roiColor)
        self.addScaleHandle([0,0], [1,1])
        self.addScaleHandle([1,1], [0,0])
        self.setZValue(1400)
    


class Imager(Module):
    moduleDisplayName = "2P Imager"
    moduleCategory = "Acquisition"

    def __init__(self, manager, name, config):
        Module.__init__(self, manager, name, config) 
        self.win = ImagerWindow(self) # make the main window - mostly to catch window close event...
        self.win.show()
        self.win.setWindowTitle('Multiphoton Imager')
        self.win.resize(500, 900) # make the window big enough to use on a large monitor...

        self.w1 = Qt.QSplitter() # divide l, r
        self.w1.setOrientation(Qt.Qt.Horizontal)
        self.win.setCentralWidget(self.w1) # w1 is the "main window" splitter

        self.dockarea = pg.dockarea.DockArea()
        self.w1.addWidget(self.dockarea)

        self.w2s = Qt.QWidget()
        self.w2sl = Qt.QVBoxLayout()
        self.w2s.setLayout(self.w2sl)
        self.w2sl.setContentsMargins(0, 0, 0, 0)
        self.w2sl.setSpacing(0)
        self.ctrlWidget = Qt.QWidget()
        self.ui = Ui_Form()
        self.ui.setupUi(self.ctrlWidget)  # put the ui on the top 
        self.w2sl.addWidget(self.ctrlWidget)

        # create the parameter tree for controlling device behavior
        self.tree = PT.ParameterTree()
        self.w2sl.addWidget(self.tree)

        # takes care of displaying image data, 
        # contrast & background subtraction user interfaces
        self.imagingCtrl = imaging.ImagingCtrl()
        self.frameDisplay = self.imagingCtrl.frameDisplay
        self.imageItem = self.frameDisplay.imageItem()

        # create docks for imaging, contrast, and background subtraction
        recDock = pg.dockarea.Dock(name="Acquisition Control", widget=self.imagingCtrl, size=(250, 10), autoOrientation=False)
        scanDock = pg.dockarea.Dock(name="Device Control", widget=self.w2s, size=(250, 800), autoOrientation=False)
        dispDock = pg.dockarea.Dock(name="Display Control", widget=self.frameDisplay.contrastWidget(), size=(250, 800), autoOrientation=False)
        bgDock = pg.dockarea.Dock(name="Background Subtraction", widget=self.frameDisplay.backgroundWidget(), size=(250, 10), autoOrientation=False)
        self.dockarea.addDock(recDock)
        self.dockarea.addDock(dispDock, 'right', recDock)
        self.dockarea.addDock(scanDock, 'bottom', recDock)
        self.dockarea.addDock(bgDock, 'bottom', dispDock)


        # TODO: resurrect this for situations when the camera module can't be used
        # self.view = ImagerView()
        # self.w1.addWidget(self.view)   # add the view to the right of w1     

        self.blanker = ScreenBlanker()
        self.blanker.sigCancelClicked.connect(self.blankerCancelClicked)

        self.abort = False
        self.storedROI = None
        self.currentRoi = None
        self.ignoreRoiChange = False
        self.lastFrame = None

        self.fieldSize = 63.0*120e-6 # field size for 63x, will be scaled for others

        self.scanVoltageCache = None  # cached scan protocol computed by generateScanProtocol
        
        self.objectiveROImap = {} # this is a dict that we will populate with the name
        # of the objective and the associated ROI object .
        # That way, each objective has a scan region appopriate for it's magnification.

        # we assume that you are not going to change the current camera or scope while running
        # ... not just yet anyway.
        # if this is to be allowed on a system, the change must be signaled to this class,
        # and we need to pick up the device in a routine that handles the change.
        try:
            self.cameraModule = self.manager.getModule(config['cameraModule'])
        except:
            self.manager.loadDefinedModule(config['cameraModule'])
            Qt.QApplication.processEvents()
            self.cameraModule = self.manager.getModule(config['cameraModule'])
        self.laserDev = self.manager.getDevice(config['laser'])
        self.scannerDev = self.manager.getDevice(config['scanner'])


        self.imagingThread = ImagingThread(self.laserDev, self.scannerDev)
        self.imagingThread.sigNewFrame.connect(self.newFrame)
        self.imagingThread.sigVideoStopped.connect(self.videoStopped)
        self.imagingThread.sigAborted.connect(self.imagingAborted)

        # connect user interface to camera module
        self.camModInterface = ImagerCamModInterface(self, self.cameraModule)
        self.cameraModule.window().addInterface(self.name, self.camModInterface)

        # find first scope device that is parent of scanner
        dev = self.scannerDev
        while dev is not None and not isinstance(dev, Microscope):
            dev = dev.parentDevice()
        self.scopeDev = dev
        if dev is not None:
            self.scopeDev.sigObjectiveChanged.connect(self.objectiveUpdate)
            self.scopeDev.sigGlobalTransformChanged.connect(self.transformChanged)
        
        # config may specify a single detector device (dev, channel) or a list of devices 
        # to select from [(dev1, channel1), ...]
        self.detectors = config.get('detectors', [config.get('detector')])
        
<<<<<<< HEAD
        det = self.manager.getDevice(self.detectors[0][0])
        filt = det.getFilterDevice()
        if filt is not None:
            self.filterDevice =  self.manager.getDevice(filt)
        else:
            self.filterDevice = None
            
        if self.filterDevice is not None:
            self.filterDevice.sigFilterChanged.connect(self.filterUpdate)
        
        self.laserMonitor = QtCore.QTimer()
=======
        self.laserMonitor = Qt.QTimer()
>>>>>>> 6423a371
        self.laserMonitor.timeout.connect(self.updateLaserInfo)
        ival = self.config.get('powerCheckInterval', 3.0)
        if ival is not False:
            self.laserMonitor.start(ival*1000)
        
        self.frameDisplay.imageUpdated.connect(self.imageUpdated)
        self.imagingCtrl.sigAcquireFrameClicked.connect(self.acquireFrameClicked)
        self.imagingCtrl.sigStartVideoClicked.connect(self.startVideoClicked)
        self.imagingCtrl.sigStopVideoClicked.connect(self.stopVideoClicked)

        # Add custom imaging modes
        for mode in FrameModes:
            self.imagingCtrl.addFrameButton(mode)
        for mode in VideoModes:
            self.imagingCtrl.addVideoButton(mode)

        # Connect other UI controls
        # self.ui.run_button.clicked.connect(self.PMT_Run)
        # self.ui.stop_button.clicked.connect(self.PMT_Stop)
        # self.ui.set_TilesButton.clicked.connect(self.setTilesROI)
        
        #self.ui.cameraSnapBtn.clicked.connect(self.cameraSnap)
        self.ui.restoreROI.clicked.connect(self.restoreROI)
        self.ui.saveROI.clicked.connect(self.saveROI)
        self.ui.Align_to_Camera.clicked.connect(self.reAlign)

        self.scanProgram = ScanProgram()
        self.scanProgram.addComponent('rect')

        self.param = PT.Parameter(name = 'param', children=[
            dict(name='Scan Control', type='group', children=[
                dict(name='Pockels', type='float', value=0.03, suffix='V', step=0.005, limits=[0, 1.5], siPrefix=True),
                dict(name='Sample Rate', type='int', value=2.0e6, suffix='Hz', dec=True, minStep=100., step=0.5, limits=[10e3, 50e6], siPrefix=True),
                dict(name='Downsample', type='int', value=1, limits=[1,None]),
                dict(name='Average', type='int', value=1, limits=[1,100]),
                dict(name='Blank Screen', type='bool', value=True),
                dict(name='Image Width', type='int', value=500, readonly=False, limits=[1, None]),
                dict(name='Image Height', type='int', value=500, readonly=False, limits=[1, None]),
                dict(name='Bidirectional', type='bool', value=True),
                dict(name='Overscan', type='float', value=50e-6, suffix='s', siPrefix=True, limits=[0, None], step=10e-6),
                dict(name='Photodetector', type='list', values=self.detectors),
                dict(name='Follow Stage', type='bool', value=True),
            ]),
            dict(name='Scan Properties', type='group', children=[
                dict(name='Frame Time', type='float', value=50e-3, suffix='s', siPrefix=True, readonly=True, dec=True, step=0.5, minStep=100e-6),
                dict(name='Pixel Size', type='float', value=1e-6, suffix='m', siPrefix=True, readonly=True),
                dict(name='Scan Speed', type='float', value=0.00, suffix='m/s', siPrefix=True, readonly=True),
                dict(name='Exposure per Frame', type='float', value=0.00, suffix='s/um^2', siPrefix=True, readonly=True),
                dict(name='Total Exposure', type='float', value=0.00, suffix='s/um^2', siPrefix=True, readonly=True),
                dict(name='Wavelength', type='float', value=700, suffix='nm', readonly=True),
                dict(name='Power', type='float', value=0.00, suffix='W', readonly=True),
                dict(name='Objective', type='str', value='Unknown', readonly=True),
                dict(name='Filter', type='str', value='Unknown', readonly=True),
            ]),
            dict(name='Image Control', type='group', children=[
                dict(name='Decomb', type='float', value=20e-6, suffix='s', siPrefix=True, bounds=[0, 1e-3], step=2e-7, decimals=5, children=[
                    dict(name='Auto', type='action'),
                    dict(name='Subpixel', type='bool', value=False),
                    ]),
                dict(name='Camera Module', type='interface', interfaceTypes=['cameraModule']),
            ]),
            # dict(name='Scope Device', type='interface', interfaceTypes=['microscope']),
            # dict(name='Scanner Device', type='interface', interfaceTypes=['scanner']),
            # dict(name='Laser Device', type='interface', interfaceTypes=['laser']),
            # dict(name="Tiles", type="bool", value=False, children=[
            #     dict(name='Stage', type='interface', interfaceTypes='stage'),
            #     dict(name="X0", type="float", value=-100., suffix='um', dec=True, minStep=1, step=1, limits=[-2.5e3,2.5e3], siPrefix=True),
            #     dict(name="X1", type="float", value=100., suffix='um', dec=True, minStep=1, step=1, limits=[-2.5e3,2.5e3], siPrefix=True),
            #     dict(name="Y0", type="float", value=-100., suffix='um', dec=True, minStep=1, step=1, limits=[-2.5e3,2.5e3], siPrefix=True),
            #     dict(name="Y1", type="float", value=100., suffix='um', dec=True, minStep=1, step=1, limits=[-2.5e3,2.5e3], siPrefix=True),
            #     dict(name="StepSize", type="float", value=100, suffix='um', dec=True, minStep=1e-5, step=0.5, limits=[1e-5,1e3], siPrefix=True),
                
            # ]),
            # dict(name="Z-Stack", type="bool", value=False, children=[
            #     dict(name='Stage', type='interface', interfaceTypes='stage'),
            #     dict(name="Step Size", type="float", value=5e-6, suffix='m', dec=True, minStep=1e-7, step=0.5, limits=[1e-9,1], siPrefix=True),
            #     dict(name="Steps", type='int', value=10, step=1, limits=[1,None]),
            #     dict(name="Depth", type="float", value=0, readonly=True, suffix='m', siPrefix=True)
            # ]),
            # dict(name="Timed", type="bool", value=False, children=[
            #     dict(name="Interval", type="float", value=5.0, suffix='s', dec=True, minStep=0.1, step=0.5, limits=[0.1,30], siPrefix=True),
            #     dict(name="N Intervals", type='int', value=10, step=1, limits=[1,None]),
            #     dict(name="Duration", type="float", value=0, readonly=True, suffix='s', siPrefix = True),
            #     dict(name="Current Frame", type='int', value = 0, readonly=True),
            # ]),
            # dict(name='Show PMT V', type='bool', value=False),
            # dict(name='Show Mirror V', type='bool', value=False),
        ])
        self.tree.setParameters(self.param, showTop=False)

        # insert an ROI into the camera image that corresponds to our scan area                
        self.objectiveUpdate() # force update of objective information and create appropriate ROI
        self.filterUpdate()
        # check the devices...        
        self.updateParams() # also force update now to make sure all parameters are synchronized
        self.param.child('Scan Control').sigTreeStateChanged.connect(self.updateParams)
        self.param.child('Image Control').sigTreeStateChanged.connect(self.updateDecomb)
        self.param.child('Image Control', 'Decomb', 'Auto').sigActivated.connect(self.autoDecomb)

        self.manager.sigAbortAll.connect(self.abortTask)

        self.updateImagingProtocol()


    def quit(self):
        self.abortTask()
        # if self.imageItem is not None and self.imageItem.scene() is not None:
        #     self.imageItem.scene().removeItem(self.imageItem)
        # for obj,item in self.objectiveROImap.items(): # remove the ROI's for all objectives.
        #     try:
        #         if item.scene() is not None:
        #             item.scene().removeItem(item)
        #     except:
        #         pass
        # if self.tileRoi is not None:
        #     if self.tileRoi.scene() is not None:
        #         self.tileRoi.scene().removeItem(self.tileRoi)
        #     self.tileRoi = None
        self.camModInterface.quit()
        self.imagingCtrl.quit()
        self.imageItem = None
        Module.quit(self)

    def abortTask(self):
        """Immediately stop all acquisition and close any shutters in use.
        """
        if self.laserDev is not None and self.laserDev.hasShutter:
            self.laserDev.closeShutter()
        self.imagingThread.abort()

    def objectiveUpdate(self, reset=False):
        """ Update the objective information and the associated ROI
        Used to report that the objective has changed in the parameter tree,
        and then reposition the ROI that drives the image region.
        """
        self.param['Scan Properties', 'Objective'] = self.scopeDev.currentObjective.name()
        if reset:
            self.clearROIMap()
        if self.param['Scan Properties', 'Objective'] not in self.objectiveROImap: # add the objective and an ROI
            self.objectiveROImap[self.param['Scan Properties', 'Objective']] = self.createROI()
        for obj, roi in self.objectiveROImap.items():
            if obj == self.param['Scan Properties', 'Objective']:
                self.currentRoi = roi
                roi.show()
                self.roiChanged() # do this now as well so that the parameter tree is correct. 
            else:
                roi.hide()
    def filterUpdate(self, reset=False):
        """ Update the filter information
        Used to report that the filter has changed in the parameter tree,
        """
        if self.filterDevice is not None:
            self.param['Scan Properties', 'Filter'] = self.filterDevice.currentFilter.name()

    def clearROIMap(self):
        for k in self.objectiveROImap.keys():
            roi = self.objectiveROImap[k]
            if roi.scene() is not None:
                roi.scene().removeItem(roi)
        self.objectiveROImap = {}
    
    def transformChanged(self):
        """
        Report that the tranform has changed, which might include the objective, or
        perhaps the stage position, etc. This needs to be obtained to re-align
        the scanner ROI
        """
        prof = pg.debug.Profiler()
        globalTr = self.scannerDev.globalTransform()
        pt1 = globalTr.map(self.currentRoi.scannerCoords[0])
        pt2 = globalTr.map(self.currentRoi.scannerCoords[1])
        diff = pt2 - pt1
        pg.disconnect(self.currentRoi.sigRegionChangeFinished, self.roiChanged)
        try:
            self.currentRoi.setState({'pos': pt1, 'size': diff, 'angle': 0})
        finally:
            self.currentRoi.sigRegionChangeFinished.connect(self.roiChanged)
        self.setScanPosFromRoi()
        if self.imagingThread.isRunning():
            self.updateImagingProtocol()

    def getObjectiveColor(self, objective):
        """
        for the current objective, parse a color or use a default. This is a kludge. 
        """
        color = Qt.QColor("red")
        id = objective.key()[1]
        if id == u'63x0.9':
            color = Qt.QColor("darkBlue")
        elif id == u'40x0.8':
            color = Qt.QColor("blue")
        elif id == u'40x0.75':
            color = Qt.QColor("blue")
        elif id == u'5x0.25':
            color = Qt.QColor("red")
        elif id == u'4x0.1':
            color = Qt.QColor("darkRed")
        else:
            color = Qt.QColor("lightGray")
        return(color)
            
    def createROI(self, roiColor='r'):
        # the initial ROI will be nearly as big as the field, and centered.
        cpos = self.scannerDev.mapToGlobal((0,0)) # get center position in scanner coordinates
        csize = self.scannerDev.mapToGlobal((self.fieldSize, self.fieldSize))
        objScale = self.scannerDev.parentDevice().getObjective().scale().x()
        height = width = self.fieldSize*objScale
        
        csize = pg.Point(width, height)
        cpos = cpos - csize/2.
        
        roiColor = self.getObjectiveColor(self.scopeDev.currentObjective) # pick up an objective color...
        roi = RegionCtrl(cpos, csize, roiColor) # Note that the position actually gets over ridden by the camera additem below..
        self.cameraModule.window().addItem(roi)
        roi.setPos(cpos)
        roi.sigRegionChangeFinished.connect(self.roiChanged)
        return roi
    
    def restoreROI(self):
        
        if self.storedROI is not None:
            (width, height, x, y) = self.storedROI
            self.currentRoi.setSize([width, height])
            self.currentRoi.setPos([x, y])
            self.roiChanged()
        else:
            cpos = self.cameraModule.ui.view.viewRect().center() # center position, stage coordinates
            csize = pg.Point([x*400 for x in self.cameraModule.ui.view.viewPixelSize()])
            width  = csize[0]*2 # width is x in M
            height = csize[1]*2
            csize = pg.Point(width, height)
            cpos = cpos - csize/2.
            self.currentRoi.setSize([width, height])
            self.currentRoi.setPos(cpos)
            
    def saveROI(self):
        state = self.currentRoi.getState()
        (width, height) = state['size']
        x, y = state['pos']
        self.storedROI = [width, height, x, y]
        
    def roiChanged(self):
        """ read the ROI rectangle width and height and repost
        in the parameter tree """
        if self.ignoreRoiChange:
            return

        self.scanVoltageCache = None  # invalidate cache

        # update scan position
        self.setScanPosFromRoi()

        # update scan shape if needed
        roi = self.currentRoi
        state = roi.getState()
        w, h = state['size']
        rparam = self.scanProgram.components[0].ctrlParameter()
        param = self.param.child('Scan Control')
        rows = int(param['Image Width'] * h / w)
        if param['Image Height'] != rows:
            # update image height; this will cause acq thread protocol to be updated
            with param.treeChangeBlocker():
                param['Image Height'] = rows
        else:
            # ..otherwise we need to request the update here.
            if self.imagingThread.isRunning():
                self.updateImagingProtocol()

        # record position of ROI in Scanner's local coordinate system
        # we can use this later to allow the ROI to track stage movement
        tr = self.scannerDev.inverseGlobalTransform() # maps from global to device local
        pt1 = pg.Point(*state['pos'])
        pt2 = pt1 + pg.Point(*state['size'])
        self.currentRoi.scannerCoords = [
            tr.map(pt1),
            tr.map(pt2),
            ]

    def setScanPosFromRoi(self):
        # Update the position of the scan rectangle from the ROI
        roi = self.currentRoi
        w, h = roi.size()
        
        # get top-left ROI corner in global coordinates
        p0 = roi.mapToView(pg.Point(0,h))
        if p0 is None:
            # could not map point; probably view has been closed.
            return 

        rparam = self.scanProgram.components[0].ctrlParameter()
        rparam.system.p0 = pg.Point(p0)  # top-left
        rparam.system.p1 = pg.Point(roi.mapToView(pg.Point(w,h)))  # rop-right

    def reAlign(self):
        self.objectiveUpdate(reset=True) # try this... 
        self.roiChanged()

    # def setTilesROI(self, roiColor = 'r'):
    #     # the initial ROI will be larger than the current field and centered.
    #     if self.tileRoi is not None and self.tileRoiVisible:
    #         self.hideROI(self.tileRoi)
    #         self.tileRoiVisible = False
    #         if self.tileRoi is not None:
    #             return
           
            
    #     state = self.currentRoi.getState()
    #     width, height = state['size']
    #     x, y = state['pos']
        
    #     csize= [width*3.0,  height*3.0]
    #     cpos = [x, y]
    #     self.tileRoi = RegionCtrl(cpos, csize, [255., 0., 0.]) # Note that the position actually gets overridden by the camera additem below..
    #     self.tileRoi.setZValue(11000)
    #     self.cameraModule.window().addItem(self.tileRoi)
    #     self.tileRoi.setPos(cpos)
    #     self.tileRoi.sigRegionChangeFinished.connect(self.tileROIChanged)
    #     self.tileRoiVisible = True
    #     return self.tileRoi
        
    # def tileROIChanged(self):
    #     """ read the TILE ROI rectangle width and height and repost
    #     in the parameter tree """
    #     state = self.tileRoi.getState()
    #     self.tileWidth, self.tileHeight = state['size']
    #     self.tilexPos, self.tileyPos = state['pos']
    #     x0, y0 =  self.tileRoi.pos()
    #     x0 = x0 - self.xPos # align against currrent 2p Image lower left corner
    #     y0 = y0 - self.yPos
    #     self.param['Tiles', 'X0'] = x0 * 1e6
    #     self.param['Tiles', 'Y0'] = y0 * 1e6
    #     self.param['Tiles', 'X1'] = self.tileWidth * 1e6
    #     self.param['Tiles', 'Y1'] = self.tileHeight * 1e6
    #     # record position of ROI in Scanner's local coordinate system
    #     # we can use this later to allow the ROI to track stage movement
    #     tr = self.scannerDev.inverseGlobalTransform() # maps from global to device local
    #     pt1 = pg.Point(self.tilexPos, self.tileyPos)
    #     pt2 = pg.Point(self.tilexPos+self.tileWidth, self.tileyPos+self.tileHeight)
    #     self.tileRoi.scannerCoords = [
    #         tr.map(pt1),
    #         tr.map(pt2),
    #         ]

        
    def updateParams(self, root=None, changes=()):
        """Parameters have changed; update any dependent parameters and the scan program.
        """
        #check the devices first        
        # use the presets if they are engaged
        # preset = self.param['Preset']
        # self.loadPreset(preset)

        scanControl = self.param.child('Scan Control')

        self.scanVoltageCache = None  # invalidate cache

        sampleRate = scanControl['Sample Rate']
        downsample = scanControl['Downsample']
        # we'll let the rect tell us later how many samples are needed
        self.scanProgram.setSampling(rate=sampleRate, samples=0, downsample=downsample)
        self.scanProgram.setDevices(scanner=self.scannerDev, laser=self.laserDev)

        rect = self.scanProgram.components[0]
        rparams = rect.ctrlParameter()

        for param, change, args in changes:
            if change == 'value' and param is scanControl.child('Image Height'):
                # user explicitly requested image height; change ROI to match.
                try:
                    self.ignoreRoiChange = True
                    w, h = self.currentRoi.size()
                    h2 = w * scanControl['Image Height'] / scanControl['Image Width']
                    self.currentRoi.setSize([w, h2])
                    pos = self.currentRoi.pos()
                    self.currentRoi.setPos([pos[0], pos[1] + h - h2])
                finally:
                    self.ignoreRoiChange = False

        rparams['imageRows'] = scanControl['Image Height']
        rparams['imageRows', 'fixed'] = True
        rparams['imageCols'] = scanControl['Image Width']
        rparams['imageCols', 'fixed'] = True
        rparams['minOverscan'] = scanControl['Overscan']
        rparams['bidirectional'] = True
        rparams['pixelAspectRatio'] = 1.0
        rparams['pixelAspectRatio', 'fixed'] = True
        rparams['numFrames'] = scanControl['Average']

        rparams.system.solve()
        nSamples = rparams.system.scanStride[0] * rparams.system.numFrames
        nSamples += int(sampleRate * 200e-6)  # generate some padding for decomb
        self.scanProgram.setSampling(rate=sampleRate, samples=nSamples, downsample=downsample)

        # Update dependent parameters
        scanProp = self.param.child('Scan Properties')
        scanProp['Pixel Size'] = rparams.system.pixelWidth
        scanProp['Frame Time'] = rparams.system.frameDuration

        scanProp['Scan Speed'] = rparams.system.scanSpeed
        scanProp['Exposure per Frame'] = rparams.system.frameExposure
        scanProp['Total Exposure'] = rparams.system.totalExposure

        if rparams.system.checkOverconstraint() is not False:
            raise RuntimeError("Scan calculator is overconstrained (this is a bug).")

        # send new protocol to acq thread if it is running
        if self.imagingThread.isRunning():
            self.updateImagingProtocol()

    def updateImagingProtocol(self):
        # send new protocol to acq thread
        protocol = self.generateProtocol()
        metainfo = self.saveParams()
        system = self.scanProgram.components[0].ctrlParameter().system
        system.solve()
        self.imagingThread.setProtocol(protocol, metainfo, system.copy())

    def updateDecomb(self):
        if self.lastFrame is not None:
            self.lastFrame.setDecomb(self.param['Image Control', 'Decomb'], self.param['Image Control', 'Decomb', 'Subpixel'])
            self.frameDisplay.updateFrame()

    def autoDecomb(self):
        if self.lastFrame is not None:
            self.lastFrame.autoDecomb()
            self.param.child('Image Control', 'Decomb').setValue(self.lastFrame._decomb[0])
            
    def loadModeSettings(self, params):
        param = self.param.child('Scan Control')
        with param.treeChangeBlocker():  # accumulate changes, emit once at the end.
            for name, val in params.items():
                param[name] = val

    def acquireFrameClicked(self, mode):
        """User requested acquisition of a single frame.
        """
        if self.imagingThread.isRunning():
            self.imagingThread.stopVideo()
            self.imagingThread.wait()

        if mode is not None:
            self.loadModeSettings(FrameModes[mode])
        self.updateImagingProtocol()
        self.takeImage()
        
    def startVideoClicked(self, mode):
        self.start(mode)

    def stopVideoClicked(self):
        self.stop()

    def isRunning(self):
        return self.imagingThread.isRunning()

    def start(self, mode=None):
        if mode is not None:
            self.loadModeSettings(VideoModes[mode])
        self.updateImagingProtocol()
        self.imagingCtrl.acquisitionStarted()
        self.imagingThread.startVideo()

    def stop(self):
        self.imagingThread.stopVideo()

    def videoStopped(self):
        self.imagingCtrl.acquisitionStopped()

    def imagingAborted(self):
        self.blanker.unblank()

    def blankerCancelClicked(self):
        self.imagingThread.abort()

    def saveParams(self, root=None):
        params = {}
        for grp in ('Scan Control', 'Scan Properties'):
            for ch in self.param.child(grp):
                params[ch.name()] = ch.value()

        return params

    def updateLaserInfo(self):
        if self.laserDev is not None:
            self.param['Scan Properties', 'Wavelength'] = (self.laserDev.getWavelength()*1e9)
            self.param['Scan Properties', 'Power'] = (self.laserDev.outputPower())
        else:
            self.param['Scan Properties', 'Wavelength'] = 0.0
            self.param['Scan Properties', 'Power'] = 0.0

    def openShutter(self, open):
        if self.laserDev is not None and self.laserDev.hasShutter:
            if open:
                self.laserDev.openShutter()
            else:
                self.laserDev.closeShutter()

    def getFocusDepth(self):
        return self.scannerDev.getFocusDepth()

    def setFocusDepth(self, depth):
        return self.scannerDev.setFocusDepth(depth)

    def getFocusDevice(self):
        return self.scannerDev.getFocusDevice()

    def takeImage(self, allowBlanking=True):
        """
        Take an image using the scanning system and PMT, and return with the data.
        """
        # Blank screen and start acquisition
        blank = allowBlanking and self.param['Scan Control', 'Blank Screen'] is True
        if blank:
            self.blanker.blank()

        try:
            self.imagingThread.takeFrame()
        except Exception:
            self.blanker.unblank()

    def newFrame(self, frame):
        """Acquisition thread has generated a new frame.
        """
        self.blanker.unblank()
        self.lastFrame = frame
        self.updateDecomb()
        self.imagingCtrl.newFrame(self.lastFrame)

    def generateProtocol(self):
        # first make sure laser information is updated on the module interface
        self.updateLaserInfo()

        # return cached command if possible
        if self.scanVoltageCache is not None:
            vscan = self.scanVoltageCache
        else:
            # Generate scan voltages
            vscan = self.scanProgram.generateVoltageArray()
            # scanner lags laser too much to make this worthwhile without some timing correction
            # mask = self.scanProgram.generateLaserMask().astype(np.float32)
            self.scanVoltageCache = vscan

        # sample rate, duration, and other meta data
        rect = self.scanProgram.components[0].ctrlParameter()

        scanParams = self.param.child('Scan Control')
        samples = vscan.shape[0]
        sampleRate = scanParams['Sample Rate']
        duration = float(samples) / sampleRate
        program = self.scanProgram.saveState()  # meta-data to annotate protocol

        laserCmd = {'shutterMode': 'open'}
        if self.laserDev.hasPCell:
            pcell = np.empty(vscan.shape[0], dtype=np.float64)  # DAQmx requires float64!
            pcell[:] = scanParams['Pockels']
            pcell[-1] = 0
            laserCmd['pCell'] = {'command': pcell}

        # Look up device names
        pdDevice, pdChannel = scanParams['Photodetector']
        scanDev = self.scannerDev.name()

        prot = {
            'protocol': {
                'duration': duration,
                },
            'DAQ' : {
                'rate': sampleRate, 
                'numPts': samples,
                'downsample': scanParams['Downsample']
                }, 
            scanDev: {
                'xCommand' : vscan[:, 0],
                'yCommand' : vscan[:, 1],
                'program': program, 
                },
            self.laserDev.name(): laserCmd,
            pdDevice: {
                pdChannel: {'record': True},
            },
        }

        return prot

    def imageUpdated(self, frame):
        ## New image is displayed; update image transform
        self.imageItem.setTransform(frame.globalTransform().as2D())

    # def PMT_Run(self):
    #     """
    #     This routine handles special cases where we want multiple frames to be
    #     automatically collected. The 3 modes implemented are:
    #     Z-stack (currently not used as the stage isn't good enough...)
    #     Tiles - collect a tiled x-y sequence of images as single images.
    #     Timed - collect a series of images as a 2p-stack. 
    #     The parameters for each are set in the paramtree, and the
    #     data collection is initiated with the "Run" button and
    #     can be terminated early with the "stop" button.
    #     """
        
    #     info = {}
    #     frameInfo = None  # will be filled in by takeImage()
    #     self.stopFlag = False
    #     if (self.param['Z-Stack'] and self.param['Timed']) or (self.param['Z-Stack'] and self.param['Tiles']) or self.param['Timed'] and self.param['Tiles']:
    #         return # only one mode at a time... 
    #     self.view.resetFrameCount() # always reset the ROI display in the imager window (different than in camera window) if it is being used
        
    #     if self.param['Z-Stack']: # moving in z for a focus stack
    #         imageFilename = '2pZstack'
    #         info['2pImageType'] = 'Z-Stack'
    #         stage = self.manager.getDevice(self.param['Z-Stack', 'Stage'])
    #         images = []
    #         nSteps = self.param['Z-Stack', 'Steps']
    #         for i in range(nSteps):
    #             img, frameInfo = self.takeImage()
    #             img = img[np.newaxis, ...]
    #             if img is None:
    #                 break
    #             images.append(img)
    #             self.view.setImage(img)
                
    #             if i < nSteps-1:
    #                 ## speed 20 is quite slow; timeouts may occur if we go much slower than that..
    #                 stage.moveBy([0.0, 0.0, self.param['Z-Stack', 'Step Size']], speed=20, block=True)  
    #         imgData = np.concatenate(images, axis=0)
    #         info.update(frameInfo)
    #         if self.param['Store']:
    #             dh = self.manager.getCurrentDir().writeFile(imgData, imageFilename + '.ma', info=info, autoIncrement=True)
        
    #     elif self.param['Tiles']: # moving in x and y to get a tiled image set
    #         info['2pImageType'] = 'Tiles'
    #         dirhandle = self.manager.getCurrentDir()
    #         if self.param['Store']:
    #             dirhandle = dirhandle.mkdir('2PTiles', autoIncrement=True, info=info)
    #         imageFilename = '2pImage'
            
    #         stage = self.manager.getDevice(self.param['Tiles', 'Stage'])
    #         #print dir(stage.mp285)
    #         #print stage.mp285.stat()
    #         #return
    #         self.param['Timed', 'Current Frame'] = 0 # get frame times ...
    #         images = []
    #         originalPos = stage.pos
    #         state = self.currentRoi.getState()
    #         self.width, self.height = state['size']
    #         originalSpeed = 200
    #         mp285speed = 1000

    #         x0 = self.param['Tiles', 'X0'] *1e-6 # convert back to meters
    #         x1 = x0 + self.param['Tiles', 'X1'] *1e-6
    #         y0 = self.param['Tiles', 'Y0'] *1e-6
    #         y1 = y0 + self.param['Tiles', 'Y1'] *1e-6
    #         tileXY = self.param['Tiles', 'StepSize']*1e-6
    #         nXTiles = np.ceil((x1-x0)/tileXY)
    #         nYTiles = np.ceil((y1-y0)/tileXY)
           
    #         # positions are relative......
    #         xpos = np.arange(x0, x0+nXTiles*tileXY, tileXY) +originalPos[0]
    #         ypos = np.arange(y0, y0+nYTiles*tileXY, tileXY) +originalPos[1]
    #         stage.moveTo([xpos[0], ypos[0]],
    #                      speed=mp285speed, fine = True, block=True) # move and wait until complete.  

    #         ypath = 0
    #         xdir = 1 # positive movement direction (serpentine tracking)
    #         xpos1 = xpos
    #         for yp in ypos:
    #             if self.stopFlag:
    #                 break
    #             for xp in xpos1:
    #                 if self.stopFlag:
    #                     break
    #                 stage.moveTo([xp, yp], speed=mp285speed, fine = True, block=True, timeout = 10.)
    #                 (images, frameInfo) = self.PMT_Snap(dirhandle = dirhandle) # now take image
    #                 #  stage.moveBy([tileXY*xdir, 0.], speed=mp285speed, fine = True, block=True, timeout = 10.)
    #             xdir *= -1 # reverse direction
    #             if xdir < 0:
    #                 xpos1 = xpos[::-1] # reverse order of array, serpentine movement.
    #             else:
    #                 xpos1 = xpos
    #         stage.moveTo([xpos[0], ypos[0]],
    #                      speed=originalSpeed, fine = True, block=True, timeout = 30.) # move and wait until complete.  

    #     elif self.param['Timed']: # 
    #         imageFilename = '2pTimed'
    #         info['2pImageType'] = 'Timed'
    #         self.param['Timed', 'Current Frame'] = 0
    #         images = []
    #         nSteps = self.param['Timed', 'N Intervals']
    #         for i in range(nSteps):
    #             if self.stopFlag:
    #                 break
    #             self.param['Timed', 'Current Frame'] = i
    #             (img, frameInfo) = self.takeImage()
    #             img = img[np.newaxis, ...]
    #             if img is None:
    #                return
    #             images.append(img)
    #             self.view.setImage(img)
    #             if self.stopFlag:
    #                 break
                
    #             if i < nSteps-1:
    #                 time.sleep(self.param['Timed', 'Interval'])
    #         imgData = np.concatenate(images, axis=0)
    #         info.update(frameInfo)
    #         if self.param['Store']:
    #             dh = self.manager.getCurrentDir().writeFile(imgData, imageFilename + '.ma', info=info, autoIncrement=True)

    #     else:
    #         imageFilename = '2pImage'
    #         info['2pImageType'] = 'Snap'
    #         (imgData, frameInfo) = self.takeImage()
    #         if imgData is None:
    #             return
    #         self.view.setImage(imgData)
    #         info.update(frameInfo)
    #         if self.param['Store']:
    #             dh = self.manager.getCurrentDir().writeFile(imgData, imageFilename + '.ma', info=info, autoIncrement=True)

    # def PMT_Stop(self):
    #     self.stopFlag = True


class ImagerCamModInterface(CameraModuleInterface):
    """For plugging in the 2p imager system to the camera module.
    """
    def __init__(self, imager, mod):
        self.imager = imager

        CameraModuleInterface.__init__(self, imager, mod)

        mod.window().addItem(imager.imageItem, z=10)

        self.imager.imagingThread.sigNewFrame.connect(self.newFrame)

    def graphicsItems(self):
        gitems = [self.getImageItem()] + list(self.imager.objectiveROImap.values())
        return gitems

    def takeImage(self, closeShutter=True):
        self.imager.imagingThread.takeFrame(closeShutter=closeShutter)

    def getImageItem(self):
        return self.imager.imageItem

    def newFrame(self, frame):
        self.sigNewFrame.emit(self, frame)


class ImagingFrame(imaging.Frame):
    """Represents a single collected image frame and its associated metadata."""

    def __init__(self, data, rectscan, info):
        self.lock = Mutex(recursive=True)  # because frame may be accesed by recording thread.
        self._rectscan = rectscan
        self._decomb = (0, False)
        self._image = None
        imaging.Frame.__init__(self, data, info)

    @property
    def rectScan(self):
        return self._rectscan

    def getImage(self, decomb=True, offset=None):
        if self._image is None:
            offset, subpixel = self._decomb
            img = self.rectScan.extractImage(self._data, offset=offset, subpixel=subpixel)
            # note we transpose the image here because pg prefers (col, row) order.
            self._image = img.mean(axis=0).T

        return self._image

    def setDecomb(self, offset, subpixel):
        d = (offset, subpixel)
        if self._decomb != d:
            self._decomb = d
            self._image = None

    def autoDecomb(self):
        offset, subpixel = self._decomb
        offset = self.rectScan.measureMirrorLag(self._data, subpixel=subpixel)
        self.setDecomb(offset, subpixel)


class ImagingThread(Thread):

    sigNewFrame = Qt.Signal(object)
    sigVideoStopped = Qt.Signal()
    sigAborted = Qt.Signal()

    def __init__(self, laserDev, scannerDev):
        Thread.__init__(self)
        self._abort = False
        self._video = True
        self._closeShutter = True  # whether to close shutter at end of acquisition
        self.lock = Mutex(recursive=True)
        self.manager = acq4.Manager.getManager()
        self.laserDev = laserDev
        self.scannerDev = scannerDev

    def setProtocol(self, prot, meta, sys):
        #  prot = task protocol 
        #  meta = output of saveParams to be stored with image
        #  sys = rectscan system for extracting image from pmt data
        with self.lock:
            self.protocol = prot
            self.metainfo = meta
            self.system = sys

    def abort(self):
        with self.lock:
            self._abort = True

    def startVideo(self):
        with self.lock:
            self._abort = False
            self._video = True
            self._closeShutter = True
        if not self.isRunning():
            self.start()

    def stopVideo(self):
        with self.lock:
            self._video = False

    def takeFrame(self, closeShutter=True):
        with self.lock:
            self._abort = False
            self._video = False
            self._closeShutter = closeShutter
        if self.isRunning():
            self.wait()
        self.start()

    def run(self):
        try:
            with self.lock:
                videoRequested = self._video
                closeShutter = self._closeShutter
            if (videoRequested or not closeShutter) and self.laserDev is not None and self.laserDev.hasShutter:
                # force shutter to stay open for the duration of the acquisition
                self.laserDev.openShutter()

            while True:
                # take one frame
                self.acquireFrame(allowBlanking=False)

                # See whether acquisition should end
                with self.lock:
                    video, abort = self._video, self._abort
                if video is False:
                    break
                if abort is True:
                    raise Exception("Imaging acquisition aborted")
        except Exception:
            self.sigAborted.emit()
            printExc("Error in imaging acquisition thread.")
        finally:
            if videoRequested:
                self.sigVideoStopped.emit()
            if closeShutter and self.laserDev is not None and self.laserDev.hasShutter:
                self.laserDev.closeShutter()

    def acquireFrame(self, allowBlanking=True):
        """Acquire one frame and emit sigNewFrame.
        """
        with self.lock:
            prot = self.protocol
            meta = self.metainfo
            rectSystem = self.system

        # Need to build task from a deep copy of the protocol because 
        # it will be modified after execution.
        task = self.manager.createTask(copy.deepcopy(prot))
        
        dur = prot['protocol']['duration']
        start = pg.ptime.time()
        endtime = start + dur - 0.005 

        # Start the task
        task.execute(block = False)

        # Wait until the task has finished
        while not task.isDone():
            with self.lock:
                abort = self._abort
            if abort:
                task.abort()
                self._abort = False
                raise Exception("Imaging acquisition aborted")
            now = pg.ptime.time()
            if now < endtime:
                # long sleep until we expect the protocol to be almost done
                time.sleep(min(0.1, endtime-now))
            else:
                time.sleep(5e-3)

        # Get acquired data and generate metadata
        data = task.getResult()
        pdDevice, pdChannel = meta['Photodetector']
        pmtData = data[pdDevice][pdChannel].view(np.ndarray)
        info = meta.copy()
        info['time'] = start

        info['deviceTranform'] = pg.SRTTransform3D(self.scannerDev.globalTransform())
        tr = rectSystem.imageTransform()
        info['transform'] = pg.SRTTransform3D(tr)

        frame = ImagingFrame(pmtData, rectSystem.copy(), info)
        self.sigNewFrame.emit(frame)






<|MERGE_RESOLUTION|>--- conflicted
+++ resolved
@@ -334,7 +334,6 @@
         # to select from [(dev1, channel1), ...]
         self.detectors = config.get('detectors', [config.get('detector')])
         
-<<<<<<< HEAD
         det = self.manager.getDevice(self.detectors[0][0])
         filt = det.getFilterDevice()
         if filt is not None:
@@ -345,10 +344,7 @@
         if self.filterDevice is not None:
             self.filterDevice.sigFilterChanged.connect(self.filterUpdate)
         
-        self.laserMonitor = QtCore.QTimer()
-=======
         self.laserMonitor = Qt.QTimer()
->>>>>>> 6423a371
         self.laserMonitor.timeout.connect(self.updateLaserInfo)
         ival = self.config.get('powerCheckInterval', 3.0)
         if ival is not False:
