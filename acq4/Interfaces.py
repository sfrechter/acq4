# -*- coding: utf-8 -*-
from __future__ import print_function

import six

import weakref
from acq4.util.Mutex import *


<<<<<<< HEAD
class InterfaceMixin(object):
    """Mixin class used to allow objects to declare which APIs they implement.

    Use addInterface() to declare a supported API::

        class MyObject(InterfaceMixin):
            def __init__(self):
                self.addInterface("my_api")

    Use implements() to determine whether an object supports an API:

        if hasattr(obj, 'implements') and obj.implements('my_api'):
            # safe to call methods defined by my_api
    
    """
    def implements(self, interface=None):
        """Return True if this device implements the specified API.

        If no API name is given, then return the list of APIs implemented by this device.
        """
        ints = getattr(self, '_InterfaceMixin__interfaces', [])
        if interface is None:
            return ints
        return interface in ints

    def addInterface(self, name):
        """Declare that this device implements a particular API.
        """
        if not hasattr(self, '_InterfaceMixin__interfaces'):
            self.__interfaces = []
        if name not in self.__interfaces:
            self.__interfaces.append(name)
    

class InterfaceDirectory(QtCore.QObject):
=======
class InterfaceDirectory(Qt.QObject):
>>>>>>> 6423a371
    """Class for managing a phonebook of interfaces.
    Any object in the program may advertise its services via this directory"""
    sigInterfaceListChanged = Qt.Signal(object)
    
    def __init__(self):
        Qt.QObject.__init__(self)
        self.lock = Mutex(Mutex.Recursive)
        #self.objList = weakref.WeakValueDictionary() # maps objName:object
        self.nameList = {}                           # maps objName:typeName:None
        self.typeList = {}                           # maps typeName:objName:object
        
    def declareInterface(self, name, types, obj):
        """Declare a new interface. Types may be either a single string type or 
        a list of types. Returns False if the name is already in use."""
        with self.lock:
            #self.objList[name] = obj
        
            if isinstance(types, six.string_types):
                types = [types]
            for t in types:
                if t in self.typeList and name in self.typeList[t] and obj is not self.typeList[t][name]:
                    return False
                
            if name not in self.nameList:
                self.nameList[name] = {}
                
            for t in types:
                if t not in self.typeList:
                    self.typeList[t] = weakref.WeakValueDictionary()
                self.typeList[t][name] = obj
                self.nameList[name][t] = None
            
            self.sigInterfaceListChanged.emit(types)
            return True

    def removeInterface(self, name, types=None):
        """Remove an interface. A list of types (or a single type) may be specified. 
        Otherwise, all types are removed for the name provided."""
        with self.lock:
            #if name not in self.objList:
                #raise Exception("Interface %s does not exist." % name)
            
            if types is None:
                types = self.nameList[name]
                
            for t in types:
                del self.typeList[t][name]
                del self.nameList[name][t]
                
            if len(self.nameList[name]) == 0:
                del self.nameList[name]
                #del self.objList[name]
                
            self.sigInterfaceListChanged.emit(types)
        
    def removeObject(self, obj):
        """Remove all occurrences of object from the interface directory"""
        changedTypes = set()
        
        for typeName, objList in self.typeList.items():
            rem = []
            for objName, obj2 in objList.items():
                if obj is obj2:
                    rem.append(objName)
                    changedTypes.add(typeName)
            for objName in rem:
                del objList[objName]
                del self.nameList[objName][typeName]
                if len(self.nameList[objName]) == 0:
                    del self.nameList[objName]
        self.sigInterfaceListChanged.emit(list(changedTypes))
        
    def listInterfaces(self, types=None):
        """
        Return a list or dictionary of interface names for specific types.
        If *types* is a single string, return a list of interfaces for that type
        If *types* is a list, return a dictionary {type: [interfaces...], ...} 
        If *types* is None, return a dict tree of all interfaces.
        """
        with self.lock:
            if types is None:
<<<<<<< HEAD
                types = self.typeList.keys()
            
            elif isinstance(types, basestring):
                return self.typeList.get(types, {}).keys()
                
            ints = {}
            for t in types:
                ints[t] = self.typeList.get(t, {}).keys()
=======
                types = list(self.typeList.keys())
                #return dict([(k, dict(v)) for k,v in self.typeList.iteritems()])
            elif isinstance(types, six.string_types):
                return list(self.typeList.get(types, {}).keys())
                
            ints = {}
            for t in types:
                ints[t] = list(self.typeList.get(t, {}).keys())
                #for n in self.typeList.get(t, []):
                    #ints.append(n)
>>>>>>> 6423a371
            return ints
            
    def getInterface(self, type, name):
        with self.lock:
            return self.typeList[type][name]


<|MERGE_RESOLUTION|>--- conflicted
+++ resolved
@@ -7,7 +7,6 @@
 from acq4.util.Mutex import *
 
 
-<<<<<<< HEAD
 class InterfaceMixin(object):
     """Mixin class used to allow objects to declare which APIs they implement.
 
@@ -42,10 +41,7 @@
             self.__interfaces.append(name)
     
 
-class InterfaceDirectory(QtCore.QObject):
-=======
 class InterfaceDirectory(Qt.QObject):
->>>>>>> 6423a371
     """Class for managing a phonebook of interfaces.
     Any object in the program may advertise its services via this directory"""
     sigInterfaceListChanged = Qt.Signal(object)
@@ -127,27 +123,14 @@
         """
         with self.lock:
             if types is None:
-<<<<<<< HEAD
                 types = self.typeList.keys()
             
             elif isinstance(types, basestring):
-                return self.typeList.get(types, {}).keys()
-                
-            ints = {}
-            for t in types:
-                ints[t] = self.typeList.get(t, {}).keys()
-=======
-                types = list(self.typeList.keys())
-                #return dict([(k, dict(v)) for k,v in self.typeList.iteritems()])
-            elif isinstance(types, six.string_types):
                 return list(self.typeList.get(types, {}).keys())
                 
             ints = {}
             for t in types:
                 ints[t] = list(self.typeList.get(t, {}).keys())
-                #for n in self.typeList.get(t, []):
-                    #ints.append(n)
->>>>>>> 6423a371
             return ints
             
     def getInterface(self, type, name):
