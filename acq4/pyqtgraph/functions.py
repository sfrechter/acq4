--- conflicted
+++ resolved
@@ -15,13 +15,8 @@
 from .Qt import QtGui, QtCore, USE_PYSIDE
 from .metaarray import MetaArray
 from . import getConfigOption, setConfigOptions
-<<<<<<< HEAD
-from . import debug
+from . import debug, reload
 from .reload import getPreviousVersion 
-=======
-from . import debug, reload
-
->>>>>>> f2d57f7c
 
 
 Colors = {
