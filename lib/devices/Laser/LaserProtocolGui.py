--- conflicted
+++ resolved
@@ -97,21 +97,11 @@
             
         
         ## update label
-<<<<<<< HEAD
-        self.ui.outputPowerLabel.setText(siFormat(power, suffix='W'))
-
-        if samplePower is None:
-            self.ui.samplePowerLabel.setText("?")
-        else:
-            self.ui.samplePowerLabel.setText(siFormat(samplePower, suffix='W'))
-
-=======
         if power is None:
             self.ui.outputPowerLabel.setText("?")
         else:
             self.ui.outputPowerLabel.setText(siFormat(power, suffix='W'))
             
->>>>>>> 914c2c30
         if not valid:
             self.ui.outputPowerLabel.setStyleSheet("QLabel {color: #B00}")
         else:
