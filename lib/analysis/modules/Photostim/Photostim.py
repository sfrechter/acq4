--- conflicted
+++ resolved
@@ -131,35 +131,21 @@
             self.dbCtrl.listMaps(cell)
 
             
-<<<<<<< HEAD
-    def loadFileRequested(self, fileHandles):
-        canvas = self.getElement('Canvas')
-        
-        try:
-            for fh in fileHandles:
-=======
+
     def loadFileRequested(self, fhList):
         canvas = self.getElement('Canvas')
 
         for fh in fhList:
             try:
->>>>>>> 642b3639
                 if fh.isFile():
                     canvas.addFile(fh)
                 else:
                     self.loadScan(fh)
-<<<<<<< HEAD
-            return True
-        except:
-            debug.printExc("Error loading file %s" % fh.name())
-            return False
-=======
                 return True
             except:
                 debug.printExc("Error loading file %s" % fh.name())
                 return False
->>>>>>> 642b3639
-    
+
     def loadScan(self, fh):
         ret = []
         
@@ -330,15 +316,7 @@
         
         
     def recolor(self):
-<<<<<<< HEAD
-        for i in range(len(self.scans)):
-            #s = self.scans[self.scans[i]]
-            s = self.scans[i]
-            s.recolor(i, len(self.scans))
-        for i in range(len(self.maps)):
-            m = self.maps[i]
-            m.recolor(self, i, len(self.maps))
-=======
+
         ## Select only visible scans and maps for recoloring
         allScans = [s for s in self.scans if s.isVisible()]
         allScans.extend([s for s in self.maps if s.isVisible()])
@@ -349,7 +327,6 @@
             #self.scans[i].recolor(i, len(self.scans))
         #for i in range(len(self.maps)):
             #self.maps[i].recolor(self, i, len(self.maps))
->>>>>>> 642b3639
 
     def getColor(self, stats):
         #print "STATS:", stats
@@ -570,201 +547,372 @@
         return db
 
 
-<<<<<<< HEAD
-
-class Scan(QtCore.QObject):
-    
-    sigEventsChanged = QtCore.Signal(object)
-    sigLockChanged = QtCore.Signal(object)
-    sigItemVisibilityChanged = QtCore.Signal(object)
-    
-    def __init__(self, host, source, canvasItem, name=None):
-        QtCore.QObject.__init__(self)
-        self.source = source
-        canvasItem.item.scan = self
-        self.canvasItem = canvasItem
-        canvasItem.sigVisibilityChanged.connect(self.itemVisibilityChanged)
-        self.item = canvasItem.graphicsItem()     ## graphics item
-        self.host = host
-        self.dataModel = host.dataModel
-        self.givenName = name
-        self._locked = False  ## prevents flowchart changes from clearing the cache--only individual updates allowed
-        self.loadFromDB()
-        self.spotDict = {}  ##  fh: spot
-        
-    def itemVisibilityChanged(self):
-        self.sigItemVisibilityChanged.emit(self)
-        
-    def locked(self):
-        return self._locked
-        
-    def lock(self, lock=True):
-        if self.locked() == lock:
-            return
-        self._locked = lock
-        self.sigLockChanged.emit(self)
-    
-    def unlock(self):
-        self.lock(False)
-        
-    def name(self):
-        if self.givenName == None:
-            return self.source.shortName()
-        else:
-            return self.source.shortName() + self.givenName
-
-    def rowId(self):
-        db = self.host.getDb()
-        table, rid = db.addDir(self.source)
-        return rid
-
-    def loadFromDB(self):
-        print "Loading scan data for", self.source
-        self.events = {}
-        self.stats = {}
-        self.statExample = None
-        haveAll = True
-        for spot in self.spots():
-            dh = spot.data
-            #fh = self.host.getClampFile(dh)
-            fh = self.dataModel.getClampFile(dh)
-            events, stats = self.host.loadSpotFromDB(dh)
-            if stats is None or len(stats) == 0:
-                print "  No data for spot", dh
-                haveAll = False
-                continue
-            self.statExample = stats
-            self.events[fh] = {'events': events}
-            self.stats[fh] = stats[0]
-        if haveAll:
-            print "  have data for all spots; locking."
-            self.lock()
-
-    def getStatsKeys(self):
-        if self.statExample is None:
-            return None
-        else:
-            return self.statExample.keys()
-
-    def forgetEvents(self):
-        if not self.locked():
-            print "Scan forget events:", self.source
-            self.events = {}
-            self.forgetStats()
-        
-    def forgetStats(self):
-        #if not self.locked:
-        print "Scan forget stats:", self.source
-        self.stats = {}
-        
-    def recolor(self, n, nMax):
-        if not self.item.isVisible():
-            return
-        spots = self.spots()
-        with ProgressDialog.ProgressDialog("Computing spot colors (Scan %d/%d)" % (n+1,nMax), "Cancel", 0, len(spots)) as dlg:
-        #progressDlg = QtGui.QProgressDialog("Computing spot colors (Map %d/%d)" % (n+1,nMax), "Cancel", 0, len(spots))
-        #progressDlg.setWindowModality(QtCore.Qt.WindowModal)
-        #progressDlg.setMinimumDuration(250)
-        #try:
-            ops = []
-            for i in range(len(spots)):
-                spot = spots[i]
-                fh = self.dataModel.getClampFile(spot.data)
-                stats = self.getStats(fh, signal=False)
-                #print "stats:", stats
-                color = self.host.getColor(stats)
-                ops.append((spot, color))
-                dlg.setValue(i+1)
-                #QtGui.QApplication.processEvents()
-                if dlg.wasCanceled():
-                    raise Exception("Recolor canceled by user.")
-        #except:
-            #raise
-        #finally:
-            ### close progress dialog no matter what happens
-            #progressDlg.setValue(len(spots))
-        
-        ## delay until the very end for speed.
-        for spot, color in ops:
-            spot.setBrush(color)
-            
-        self.sigEventsChanged.emit(self)  ## it's possible events didn't actually change, but meh.
-        
-        
-            
-    def getStats(self, fh, signal=True):
-        #print "getStats", fh
-        spot = self.getSpot(fh)
-        #print "  got spot:", spot
-        #except:
-            #raise Exception("File %s is not in this scan" % fh.name())
-        if fh not in self.stats:
-            print "No stats cache for", fh.name(), "compute.."
-            events = self.getEvents(fh, signal=signal)
-            try:
-                stats = self.host.processStats(events, spot, fh=fh)
-            except:
-                print events
-                raise
-            self.stats[fh] = stats
-        return self.stats[fh]
-
-    def getEvents(self, fh, process=True, signal=True):
-        if fh not in self.events:
-            if process:
-                print "No event cache for", fh.name(), "compute.."
-                events = self.host.processEvents(fh)
-                self.events[fh] = events
-                if signal:
-                    self.sigEventsChanged.emit(self)
-            else:
-                return None
-        return self.events[fh]
-        
-    def getAllEvents(self):
-        #print "getAllEvents", self.name()
-        events = []
-        for fh in self.events:
-            ev = self.getEvents(fh, process=False)
-            if ev is not None and len(ev['events']) > 0:
-                events.append(ev['events'])
+
+#class Scan(QtCore.QObject):
+    
+    #sigEventsChanged = QtCore.Signal(object)
+    #sigLockChanged = QtCore.Signal(object)
+    #sigItemVisibilityChanged = QtCore.Signal(object)
+    
+    #def __init__(self, host, source, canvasItem, name=None):
+        #QtCore.QObject.__init__(self)
+        #self.source = source
+        #canvasItem.item.scan = self
+        #self.canvasItem = canvasItem
+        #canvasItem.sigVisibilityChanged.connect(self.itemVisibilityChanged)
+        #self.item = canvasItem.graphicsItem()     ## graphics item
+        #self.host = host
+        #self.dataModel = host.dataModel
+        #self.givenName = name
+        #self._locked = False  ## prevents flowchart changes from clearing the cache--only individual updates allowed
+        #self.loadFromDB()
+        #self.spotDict = {}  ##  fh: spot
+        
+    #def itemVisibilityChanged(self):
+        #self.sigItemVisibilityChanged.emit(self)
+        
+    #def locked(self):
+        #return self._locked
+        
+    #def lock(self, lock=True):
+        #if self.locked() == lock:
+            #return
+        #self._locked = lock
+        #self.sigLockChanged.emit(self)
+    
+    #def unlock(self):
+        #self.lock(False)
+        
+    #def name(self):
+        #if self.givenName == None:
+            #return self.source.shortName()
+        #else:
+            #return self.source.shortName() + self.givenName
+
+    #def rowId(self):
+        #db = self.host.getDb()
+        #table, rid = db.addDir(self.source)
+        #return rid
+
+    #def loadFromDB(self):
+        #print "Loading scan data for", self.source
+        #self.events = {}
+        #self.stats = {}
+        #self.statExample = None
+        #haveAll = True
+        #for spot in self.spots():
+            #dh = spot.data
+            ##fh = self.host.getClampFile(dh)
+            #fh = self.dataModel.getClampFile(dh)
+            #events, stats = self.host.loadSpotFromDB(dh)
+            #if stats is None or len(stats) == 0:
+                #print "  No data for spot", dh
+                #haveAll = False
+                #continue
+            #self.statExample = stats
+            #self.events[fh] = {'events': events}
+            #self.stats[fh] = stats[0]
+        #if haveAll:
+            #print "  have data for all spots; locking."
+            #self.lock()
+
+    #def getStatsKeys(self):
+        #if self.statExample is None:
+            #return None
+        #else:
+            #return self.statExample.keys()
+
+    #def forgetEvents(self):
+        #if not self.locked():
+            #print "Scan forget events:", self.source
+            #self.events = {}
+            #self.forgetStats()
+        
+    #def forgetStats(self):
+        ##if not self.locked:
+        #print "Scan forget stats:", self.source
+        #self.stats = {}
+        
+    #def recolor(self, n, nMax):
+        #if not self.item.isVisible():
+            #return
+        #spots = self.spots()
+        #with ProgressDialog.ProgressDialog("Computing spot colors (Scan %d/%d)" % (n+1,nMax), "Cancel", 0, len(spots)) as dlg:
+        ##progressDlg = QtGui.QProgressDialog("Computing spot colors (Map %d/%d)" % (n+1,nMax), "Cancel", 0, len(spots))
+        ##progressDlg.setWindowModality(QtCore.Qt.WindowModal)
+        ##progressDlg.setMinimumDuration(250)
+        ##try:
+            #ops = []
+            #for i in range(len(spots)):
+                #spot = spots[i]
+                #fh = self.dataModel.getClampFile(spot.data)
+                #stats = self.getStats(fh, signal=False)
+                ##print "stats:", stats
+                #color = self.host.getColor(stats)
+                #ops.append((spot, color))
+                #dlg.setValue(i+1)
+                ##QtGui.QApplication.processEvents()
+                #if dlg.wasCanceled():
+                    #raise Exception("Recolor canceled by user.")
+        ##except:
+            ##raise
+        ##finally:
+            #### close progress dialog no matter what happens
+            ##progressDlg.setValue(len(spots))
+        
+        ### delay until the very end for speed.
+        #for spot, color in ops:
+            #spot.setBrush(color)
+            
+        #self.sigEventsChanged.emit(self)  ## it's possible events didn't actually change, but meh.
+        
+        
+            
+    #def getStats(self, fh, signal=True):
+        ##print "getStats", fh
+        #spot = self.getSpot(fh)
+        ##print "  got spot:", spot
+        ##except:
+            ##raise Exception("File %s is not in this scan" % fh.name())
+        #if fh not in self.stats:
+            #print "No stats cache for", fh.name(), "compute.."
+            #events = self.getEvents(fh, signal=signal)
+            #try:
+                #stats = self.host.processStats(events, spot, fh=fh)
+            #except:
+                #print events
+                #raise
+            #self.stats[fh] = stats
+        #return self.stats[fh]
+
+    #def getEvents(self, fh, process=True, signal=True):
+        #if fh not in self.events:
+            #if process:
+                #print "No event cache for", fh.name(), "compute.."
+                #events = self.host.processEvents(fh)
+                #self.events[fh] = events
+                #if signal:
+                    #self.sigEventsChanged.emit(self)
             #else:
-                #print "  ", fh, ev
-        #if len(self.events) == 0:
-            #print "self.events is empty"
-        if len(events) > 0:
-            return np.concatenate(events)
-        else:
-            #print "scan", self.name(), "has no pre-processed events"
-            return None
-        
-    def spots(self):
-        gi = self.item
-        return gi.points()
-
-    def updateSpot(self, fh, events, stats):
-        self.events[fh] = events
-        self.stats[fh] = stats
-
-    def getSpot(self, fh):
-        if fh not in self.spotDict:
-            for s in self.spots():
-                self.spotDict[self.host.dataModel.getClampFile(s.data)] = s
-        return self.spotDict[fh]
-    
-    @staticmethod
-    def describe(dataModel, source):
-        '''Generates a big dictionary of parameters that describe a scan.'''
-        rec = {}
-        #source = source
+                #return None
+        #return self.events[fh]
+        
+    #def getAllEvents(self):
+        ##print "getAllEvents", self.name()
+        #events = []
+        #for fh in self.events:
+            #ev = self.getEvents(fh, process=False)
+            #if ev is not None and len(ev['events']) > 0:
+                #events.append(ev['events'])
+            ##else:
+                ##print "  ", fh, ev
+        ##if len(self.events) == 0:
+            ##print "self.events is empty"
+        #if len(events) > 0:
+            #return np.concatenate(events)
+        #else:
+            ##print "scan", self.name(), "has no pre-processed events"
+            #return None
+        
+    #def spots(self):
+        #gi = self.item
+        #return gi.points()
+
+    #def updateSpot(self, fh, events, stats):
+        #self.events[fh] = events
+        #self.stats[fh] = stats
+
+    #def getSpot(self, fh):
+        #if fh not in self.spotDict:
+            #for s in self.spots():
+                #self.spotDict[self.host.dataModel.getClampFile(s.data)] = s
+        #return self.spotDict[fh]
+    
+    #@staticmethod
+    #def describe(dataModel, source):
+        #'''Generates a big dictionary of parameters that describe a scan.'''
+        #rec = {}
+        ##source = source
+        ##sinfo = source.info()
+        ##if 'sequenceParams' in sinfo:
+        #if dataModel.isSequence(source):
+            #file = dataModel.getClampFile(source[source.ls()[0]])
+            ##first = source[source.ls()[0]]
+        #else:
+            #file = dataModel.getClampFile(source)
+            ##first = source
+        
+        ##if next.exists('Clamp1.ma'):
+            ##cname = 'Clamp1'
+            ##file = next['Clamp1.ma']
+        ##elif next.exists('Clamp2.ma'):
+            ##cname = 'Clamp2'
+            ##file = next['Clamp2.ma']
+        ##else:
+            ##return {}
+        
+        #if file == None:
+            #return {}
+            
+        ##data = file.read()
+        ##info = data._info[-1]
+        #rec['mode'] = dataModel.getClampMode(file)
+        #rec['holding'] = dataModel.getClampHoldingLevel(file)
+        
+        ##if 'ClampState' in info:
+            ##rec['mode'] = info['ClampState']['mode']
+            ##rec['holding'] = info['ClampState']['holding']
+        ##else:
+            ##try:
+                ##rec['mode'] = info['mode']
+                ##rec['holding'] = float(sinfo['devices'][cname]['holdingSpin'])*1000.
+            ##except:
+                ##pass
+        
+        ##cell = source.parent()
+        ##day = cell.parent().parent()
+        ##dinfo = day.info()
+        ##rec['acsf'] = dinfo.get('solution', '')
+        #rec['acsf'] = dataModel.getACSF(file)
+        ##rec['internal'] = dinfo.get('internal', '')
+        #rec['internal'] = dataModel.getInternalSoln(file)
+        
+        ##rec['temp'] = dinfo.get('temperature', '')
+        #rec['temp'] = dataModel.getTemp(file)
+        
+        ##rec['cellType'] = cell.info().get('type', '')
+        #rec['cellType'] = dataModel.getCellType(file)
+        
+        ##ninfo = next.info()
+        ##if 'Temperature.BathTemp' in ninfo:
+            ##rec['temp'] = ninfo['Temperature.BathTemp']
+        #return rec
+
+        
+#class Map:
+    #mapFields = OrderedDict([
+        #('cell', 'int'),
+        #('scans', 'blob'),
+        ##('date', 'int'),
+        ##('name', 'text'),
+        #('description', 'text'),
+        #('cellType', 'text'),
+        #('mode', 'text'),
+        #('holding', 'real'),
+        #('internal', 'text'),
+        #('acsf', 'text'),
+        #('drug', 'text'),
+        #('temp', 'real'),
+    #])
+        
+    #def __init__(self, host, rec=None):
+        #self.host = host
+        #self.stubs = []      ## list of tuples (fh, treeItem, rowid) for scans that have not been loaded yet
+        #self.scans = []      ## list of Scan instances
+        #self.scanItems = {}  ## maps {scan: tree item}
+        #self.points = []         ## Holds all data: [ (position, [(scan, dh), ...], spotData), ... ]
+        #self.pointsByFile = {}   ## just a lookup dictionary
+        #self.spots = []          ## used to construct scatterplotitem
+        #self.sPlotItem = pg.ScatterPlotItem(pxMode=False)
+        
+        #self.header = self.mapFields.keys()[2:]
+        
+        #self.item = QtGui.QTreeWidgetItem([""] * len(self.header))
+        #self.item.setFlags(QtCore.Qt.ItemIsSelectable| QtCore.Qt.ItemIsEditable| QtCore.Qt.ItemIsEnabled)
+        #self.item.map = self
+        #self.item.setExpanded(True)
+        #self.rowID = None
+        
+        #if rec is not None:
+            #self.rowID = rec['rowid']
+            #scans = rec['scans']
+            ##del rec['scans']
+            ##del rec['cell']
+            #for i in range(len(self.header)):
+                #self.item.setText(i, str(rec[self.header[i]]))
+            #for fh,rowid in scans:
+                #item = QtGui.QTreeWidgetItem([fh.shortName()])
+                ##print "Create scan stub:", fh
+                #self.stubs.append((fh, item, rowid))
+                #item.handle = fh
+                #self.item.addChild(item)
+
+    #def name(self, cell=None):
+        #rec = self.getRecord()
+        #if cell is None:
+            #cell = rec['cell']
+        #if cell is None:
+            #return ""
+        #name = cell.shortName()
+        #if rec['holding'] < -.04:
+            #name = name + "_excitatory"
+        #elif rec['holding'] >= -.01:
+            #name = name + "_inhibitory"
+        #return name
+
+    #def rebuildPlot(self):
+        ### decide on point locations, build scatterplot
+        #self.points = []         ## Holds all data: [ (position, [(scan, dh), ...], spotData), ... ]
+        #self.pointsByFile = {}   ## just a lookup dictionary
+        #self.spots = []               ## used to construct scatterplotitem
+        #for scan in self.scans:  ## iterate over all points in all scans
+            ##if isinstance(scan, tuple):
+                ##continue    ## need to load before building
+            #self.addScanSpots(scan)
+        #self.sPlotItem.setPoints(self.spots)
+
+    #def addScanSpots(self, scan):
+        #for pt in scan.spots():
+            #pos = pt.scenePos()
+            #size = pt.boundingRect().width()
+            #added = False
+            #fh = self.host.dataModel.getClampFile(pt.data)
+            #for pt2 in self.points:     ## check all previously added points for position match
+                #pos2 = pt2[0]
+                #dp = pos2-pos
+                #dist = (dp.x()**2 + dp.y()**2)**0.5
+                #if dist < size/3.:      ## if position matches, add scan/spot data into existing site
+                    #pt2[1].append((scan, pt.data))
+                    #pt2[2]['data'].append((scan, fh))
+                    #added = True
+                    #self.pointsByFile[pt.data] = pt2
+                    #break
+            #if not added:               ## ..otherwise, add a new site
+                #self.spots.append({'pos': pos, 'size': size, 'data': [(scan, fh)]})
+                #self.points.append((pos, [(scan, fh)], self.spots[-1]))
+                #self.pointsByFile[pt.data] = self.points[-1]
+
+    #def addScan(self, scanList):
+        #for scan in scanList:
+            #if scan in self.scans:
+                #continue
+                ##raise Exception("Scan already present in this map.")
+            
+            #if len(self.scans) == 0:
+                ### auto-populate fields
+                #rec = self.generateDefaults(scan)
+                #for i in range(2, len(self.mapFields)):
+                    #ind = i-2
+                    #key = self.mapFields.keys()[i]
+                    #if key in rec and str(self.item.text(ind)) == '':
+                        #self.item.setText(ind, str(rec[key]))
+
+            #self.scans.append(scan)
+            #item = QtGui.QTreeWidgetItem([scan.name()])
+            #item.scan = scan
+            #self.item.addChild(item)
+            #self.item.setExpanded(True)
+            
+            #self.scanItems[scan] = item
+
+    #def generateDefaults(self, scan):
+        #rec = {}
+        #source = scan.source
         #sinfo = source.info()
         #if 'sequenceParams' in sinfo:
-        if dataModel.isSequence(source):
-            file = dataModel.getClampFile(source[source.ls()[0]])
-            #first = source[source.ls()[0]]
-        else:
-            file = dataModel.getClampFile(source)
-            #first = source
+            #next = source[source.ls()[0]]
+        #else:
+            #next = source
         
         #if next.exists('Clamp1.ma'):
             #cname = 'Clamp1'
@@ -772,23 +920,15 @@
         #elif next.exists('Clamp2.ma'):
             #cname = 'Clamp2'
             #file = next['Clamp2.ma']
-        #else:
-            #return {}
-        
-        if file == None:
-            return {}
             
         #data = file.read()
         #info = data._info[-1]
-        rec['mode'] = dataModel.getClampMode(file)
-        rec['holding'] = dataModel.getClampHoldingLevel(file)
-        
         #if 'ClampState' in info:
             #rec['mode'] = info['ClampState']['mode']
             #rec['holding'] = info['ClampState']['holding']
-        #else:
+        #else:  ## older meta-info format for MultiClamp
+            #rec['mode'] = info['mode']
             #try:
-                #rec['mode'] = info['mode']
                 #rec['holding'] = float(sinfo['devices'][cname]['holdingSpin'])*1000.
             #except:
                 #pass
@@ -797,695 +937,528 @@
         #day = cell.parent().parent()
         #dinfo = day.info()
         #rec['acsf'] = dinfo.get('solution', '')
-        rec['acsf'] = dataModel.getACSF(file)
         #rec['internal'] = dinfo.get('internal', '')
-        rec['internal'] = dataModel.getInternalSoln(file)
-        
         #rec['temp'] = dinfo.get('temperature', '')
-        rec['temp'] = dataModel.getTemp(file)
         
         #rec['cellType'] = cell.info().get('type', '')
-        rec['cellType'] = dataModel.getCellType(file)
         
         #ninfo = next.info()
         #if 'Temperature.BathTemp' in ninfo:
             #rec['temp'] = ninfo['Temperature.BathTemp']
-        return rec
-
-        
-class Map:
-    mapFields = OrderedDict([
-        ('cell', 'int'),
-        ('scans', 'blob'),
-        #('date', 'int'),
-        #('name', 'text'),
-        ('description', 'text'),
-        ('cellType', 'text'),
-        ('mode', 'text'),
-        ('holding', 'real'),
-        ('internal', 'text'),
-        ('acsf', 'text'),
-        ('drug', 'text'),
-        ('temp', 'real'),
-    ])
-        
-    def __init__(self, host, rec=None):
-        self.host = host
-        self.stubs = []      ## list of tuples (fh, treeItem, rowid) for scans that have not been loaded yet
-        self.scans = []      ## list of Scan instances
-        self.scanItems = {}  ## maps {scan: tree item}
-        self.points = []         ## Holds all data: [ (position, [(scan, dh), ...], spotData), ... ]
-        self.pointsByFile = {}   ## just a lookup dictionary
-        self.spots = []          ## used to construct scatterplotitem
-        self.sPlotItem = pg.ScatterPlotItem(pxMode=False)
-        
-        self.header = self.mapFields.keys()[2:]
-        
-        self.item = QtGui.QTreeWidgetItem([""] * len(self.header))
-        self.item.setFlags(QtCore.Qt.ItemIsSelectable| QtCore.Qt.ItemIsEditable| QtCore.Qt.ItemIsEnabled)
-        self.item.map = self
-        self.item.setExpanded(True)
-        self.rowID = None
-        
-        if rec is not None:
-            self.rowID = rec['rowid']
-            scans = rec['scans']
-            #del rec['scans']
-            #del rec['cell']
-            for i in range(len(self.header)):
-                self.item.setText(i, str(rec[self.header[i]]))
-            for fh,rowid in scans:
-                item = QtGui.QTreeWidgetItem([fh.shortName()])
-                #print "Create scan stub:", fh
-                self.stubs.append((fh, item, rowid))
-                item.handle = fh
-                self.item.addChild(item)
-
-    def name(self, cell=None):
-        rec = self.getRecord()
-        if cell is None:
-            cell = rec['cell']
-        if cell is None:
-            return ""
-        name = cell.shortName()
-        if rec['holding'] < -.04:
-            name = name + "_excitatory"
-        elif rec['holding'] >= -.01:
-            name = name + "_inhibitory"
-        return name
-
-    def rebuildPlot(self):
-        ## decide on point locations, build scatterplot
-        self.points = []         ## Holds all data: [ (position, [(scan, dh), ...], spotData), ... ]
-        self.pointsByFile = {}   ## just a lookup dictionary
-        self.spots = []               ## used to construct scatterplotitem
-        for scan in self.scans:  ## iterate over all points in all scans
-            #if isinstance(scan, tuple):
-                #continue    ## need to load before building
-            self.addScanSpots(scan)
-        self.sPlotItem.setPoints(self.spots)
-
-    def addScanSpots(self, scan):
-        for pt in scan.spots():
-            pos = pt.scenePos()
-            size = pt.boundingRect().width()
-            added = False
-            fh = self.host.dataModel.getClampFile(pt.data)
-            for pt2 in self.points:     ## check all previously added points for position match
-                pos2 = pt2[0]
-                dp = pos2-pos
-                dist = (dp.x()**2 + dp.y()**2)**0.5
-                if dist < size/3.:      ## if position matches, add scan/spot data into existing site
-                    pt2[1].append((scan, pt.data))
-                    pt2[2]['data'].append((scan, fh))
-                    added = True
-                    self.pointsByFile[pt.data] = pt2
-                    break
-            if not added:               ## ..otherwise, add a new site
-                self.spots.append({'pos': pos, 'size': size, 'data': [(scan, fh)]})
-                self.points.append((pos, [(scan, fh)], self.spots[-1]))
-                self.pointsByFile[pt.data] = self.points[-1]
-
-    def addScan(self, scanList):
-        for scan in scanList:
-            if scan in self.scans:
-                continue
-                #raise Exception("Scan already present in this map.")
-            
-            if len(self.scans) == 0:
-                ## auto-populate fields
-                rec = self.generateDefaults(scan)
-                for i in range(2, len(self.mapFields)):
-                    ind = i-2
-                    key = self.mapFields.keys()[i]
-                    if key in rec and str(self.item.text(ind)) == '':
-                        self.item.setText(ind, str(rec[key]))
-
-            self.scans.append(scan)
-            item = QtGui.QTreeWidgetItem([scan.name()])
-            item.scan = scan
-            self.item.addChild(item)
-            self.item.setExpanded(True)
-            
-            self.scanItems[scan] = item
-
-    def generateDefaults(self, scan):
-        rec = {}
-        source = scan.source
-        sinfo = source.info()
-        if 'sequenceParams' in sinfo:
-            next = source[source.ls()[0]]
-        else:
-            next = source
-        
-        if next.exists('Clamp1.ma'):
-            cname = 'Clamp1'
-            file = next['Clamp1.ma']
-        elif next.exists('Clamp2.ma'):
-            cname = 'Clamp2'
-            file = next['Clamp2.ma']
-            
-        data = file.read()
-        info = data._info[-1]
-        if 'ClampState' in info:
-            rec['mode'] = info['ClampState']['mode']
-            rec['holding'] = info['ClampState']['holding']
-        else:  ## older meta-info format for MultiClamp
-            rec['mode'] = info['mode']
-            try:
-                rec['holding'] = float(sinfo['devices'][cname]['holdingSpin'])*1000.
-            except:
-                pass
-        
-        cell = source.parent()
-        day = cell.parent().parent()
-        dinfo = day.info()
-        rec['acsf'] = dinfo.get('solution', '')
-        rec['internal'] = dinfo.get('internal', '')
-        rec['temp'] = dinfo.get('temperature', '')
-        
-        rec['cellType'] = cell.info().get('type', '')
-        
-        ninfo = next.info()
-        if 'Temperature.BathTemp' in ninfo:
-            rec['temp'] = ninfo['Temperature.BathTemp']
-        rec['description'] = self.name(source.parent())
-        return rec
-
-
-    def removeScan(self, scan):
-        self.scans.remove(scan)
-        item = self.scanItems[scan]
-        self.item.removeChild(item)
-        
-    def getRecord(self):
-        ### Create a dictionary with all the record data for this map. 
-        
-        rec = {}
-        i = 0
-        for k in self.mapFields:
-            if k == 'scans':  ## list of row IDs of the scans included in this map
-                rowids = []
-                for s in self.stubs:
-                    rowids.append(s[2])
-                for s in self.scans:
-                    rowids.append(s.rowId())
-                rec[k] = rowids
-            elif k == 'cell':   ## decide which cell this map belongs to. 
-                if len(self.scans) == 0 and len(self.stubs) == 0:
-                    rec[k] = None
-                else:
-                    if len(self.scans) > 0:
-                        rec[k] = self.scans[0].source.parent()
-                    else:
-                        rec[k] = self.stubs[0][0].parent()
+        #rec['description'] = self.name(source.parent())
+        #return rec
+
+
+    #def removeScan(self, scan):
+        #self.scans.remove(scan)
+        #item = self.scanItems[scan]
+        #self.item.removeChild(item)
+        
+    #def getRecord(self):
+        #### Create a dictionary with all the record data for this map. 
+        
+        #rec = {}
+        #i = 0
+        #for k in self.mapFields:
+            #if k == 'scans':  ## list of row IDs of the scans included in this map
+                #rowids = []
+                #for s in self.stubs:
+                    #rowids.append(s[2])
+                #for s in self.scans:
+                    #rowids.append(s.rowId())
+                #rec[k] = rowids
+            #elif k == 'cell':   ## decide which cell this map belongs to. 
+                #if len(self.scans) == 0 and len(self.stubs) == 0:
+                    #rec[k] = None
+                #else:
+                    #if len(self.scans) > 0:
+                        #rec[k] = self.scans[0].source.parent()
+                    #else:
+                        #rec[k] = self.stubs[0][0].parent()
                         
-                    #if isinstance(s, tuple):
-                        #rec[k] = s[0].parent()
-                    #else:
-                        #rec[k] = self.scans[0].source.parent()
-            else:
-                rec[k] = str(self.item.text(i))
-                if self.mapFields[k] == 'real':
-                    try:
-                        num = rec[k].replace('C', '')  ## convert to numerical value (by stripping units)
-                        rec[k] = float(num)
-                    except:
-                        pass
-                i += 1
-        return rec
-        
-            
-    def recolor(self, host, n, nMax):
-        if not self.sPlotItem.isVisible():
-            return
-        spots = self.sPlotItem.points()
-        colors = []
-        with ProgressDialog.ProgressDialog("Computing map %s (%d/%d)" % (self.name(), n, nMax), "Cancel", 0, len(spots)) as dlg:
-            for i in xrange(len(spots)):
-                s = spots[i]
-                data = []
-                sources = s.data
-                for scan, dh in sources:
-                    data.append(scan.getStats(dh))
+                    ##if isinstance(s, tuple):
+                        ##rec[k] = s[0].parent()
+                    ##else:
+                        ##rec[k] = self.scans[0].source.parent()
+            #else:
+                #rec[k] = str(self.item.text(i))
+                #if self.mapFields[k] == 'real':
+                    #try:
+                        #num = rec[k].replace('C', '')  ## convert to numerical value (by stripping units)
+                        #rec[k] = float(num)
+                    #except:
+                        #pass
+                #i += 1
+        #return rec
+        
+            
+    #def recolor(self, host, n, nMax):
+        #if not self.sPlotItem.isVisible():
+            #return
+        #spots = self.sPlotItem.points()
+        #colors = []
+        #with ProgressDialog.ProgressDialog("Computing map %s (%d/%d)" % (self.name(), n, nMax), "Cancel", 0, len(spots)) as dlg:
+            #for i in xrange(len(spots)):
+                #s = spots[i]
+                #data = []
+                #sources = s.data
+                #for scan, dh in sources:
+                    #data.append(scan.getStats(dh))
                 
-                if len(data) == 0:
-                    continue
-                if len(data) == 1:
-                    mergeData = data[0]
-                else:
-                    mergeData = {}
-                    for k in data[0]:
-                        vals = [d[k] for d in data if k in d]
-                        try:
-                            if len(data) == 2:
-                                mergeData[k] = np.mean(vals)
-                            elif len(data) > 2:
-                                mergeData[k] = np.median(vals)
-                            elif len(data) == 1:
-                                mergeData[k] = vals[0]
-                            else:
-                                mergeData[k] = 0
-                        except:
-                            mergeData[k] = vals[0]
-                #print mergeData
-                color = host.getColor(mergeData)
-                #s.setBrush(color)  ## wait until after to set the colors
-                colors.append((s, color))
-                dlg.setValue(i)
-                if dlg.wasCanceled():
-                    raise Exception("Process canceled by user.")
+                #if len(data) == 0:
+                    #continue
+                #if len(data) == 1:
+                    #mergeData = data[0]
+                #else:
+                    #mergeData = {}
+                    #for k in data[0]:
+                        #vals = [d[k] for d in data if k in d]
+                        #try:
+                            #if len(data) == 2:
+                                #mergeData[k] = np.mean(vals)
+                            #elif len(data) > 2:
+                                #mergeData[k] = np.median(vals)
+                            #elif len(data) == 1:
+                                #mergeData[k] = vals[0]
+                            #else:
+                                #mergeData[k] = 0
+                        #except:
+                            #mergeData[k] = vals[0]
+                ##print mergeData
+                #color = host.getColor(mergeData)
+                ##s.setBrush(color)  ## wait until after to set the colors
+                #colors.append((s, color))
+                #dlg.setValue(i)
+                #if dlg.wasCanceled():
+                    #raise Exception("Process canceled by user.")
                 
-        for s, c in colors:
-            s.setColor(c)
-
-
-class DBCtrl(QtGui.QWidget):
-    """Interface for reading and writing to the database.
-    A map consists of one or more (probably overlapping) scans and associated meta-data."""
-    def __init__(self, host, identity):
-        QtGui.QWidget.__init__(self)
-        self.host = host
-        self.dbIdentity = identity
-        
-        ## DB tables we will be using  {owner: defaultTableName}
-        tables = OrderedDict([
-            (self.dbIdentity+'.maps', 'Photostim_maps'),
-            (self.dbIdentity+'.sites', 'Photostim_sites'),
-            (self.dbIdentity+'.events', 'Photostim_events')
-        ])
-        self.maps = []
-        self.layout = QtGui.QVBoxLayout()
-        self.layout.setContentsMargins(0,0,0,0)
-        self.layout.setSpacing(0)
-        self.setLayout(self.layout)
-        
-        self.dbgui = DatabaseGui.DatabaseGui(dm=host.dataManager(), tables=tables)
-        self.layout.addWidget(self.dbgui)
-        for name in ['getTableName', 'getDb']:
-            setattr(self, name, getattr(self.dbgui, name))
-        #self.scanTree = TreeWidget.TreeWidget()
-        #self.layout.addWidget(self.scanTree)
-        self.ui = MapCtrlTemplate.Ui_Form()
-        self.mapWidget = QtGui.QWidget()
-        self.ui.setupUi(self.mapWidget)
-        self.layout.addWidget(self.mapWidget)
-        
-        
-        labels = Map.mapFields.keys()[2:]
-        self.ui.mapTable.setHeaderLabels(labels)
-        self.ui.mapTable.itemChanged.connect(self.mapItemChanged)
-        
-        self.ui.newMapBtn.clicked.connect(self.newMapClicked)
-        self.ui.loadMapBtn.clicked.connect(self.loadMapClicked)
-        self.ui.delMapBtn.clicked.connect(self.delMapClicked)
-        self.ui.addScanBtn.clicked.connect(self.addScanClicked)
-        self.ui.removeScanBtn.clicked.connect(self.removeScanClicked)
-        self.ui.clearDBSpotBtn.clicked.connect(self.clearDBSpot)
-        self.ui.storeDBSpotBtn.clicked.connect(self.storeDBSpot)
-        self.ui.clearDBScanBtn.clicked.connect(self.clearDBScan)
-        self.ui.storeDBScanBtn.clicked.connect(self.storeDBScan)
-        self.ui.scanTree.itemChanged.connect(self.scanTreeItemChanged)
-
-    def scanLoaded(self, scan):
-        ## Scan has been loaded, add a new item into the scanTree
-        item = QtGui.QTreeWidgetItem([scan.name(), '', ''])
-        self.ui.scanTree.addTopLevelItem(item)
-        scan.scanTreeItem = item
-        item.scan = scan
-        item.setCheckState(2, QtCore.Qt.Checked)
-        scan.sigLockChanged.connect(self.scanLockChanged)
-        self.scanLockChanged(scan)
-        scan.sigItemVisibilityChanged.connect(self.scanItemVisibilityChanged)
-        
-    def scanTreeItemChanged(self, item, col):
-        if col == 2:
-            vis = item.checkState(col) == QtCore.Qt.Checked
-            scan = item.scan
-            ci = scan.canvasItem
-            ci.setVisible(vis)
-        
-    def scanLockChanged(self, scan):
-        ## scan has been locked/unlocked (or newly loaded), update the indicator in the scanTree
-        item = scan.scanTreeItem
-        if scan.locked():
-            item.setText(1, 'Yes')
-        else:
-            item.setText(1, 'No')
-            
-    def scanItemVisibilityChanged(self, scan):
-        treeItem = scan.scanTreeItem
-        cItem = scan.canvasItem
-        checked = treeItem.checkState(2) == QtCore.Qt.Checked
-        vis = cItem.isVisible()
-        if vis == checked:
-            return
-        if vis:
-            treeItem.setCheckState(2, QtCore.Qt.Checked)
-        else:
-            treeItem.setCheckState(2, QtCore.Qt.Unchecked)
-            
-
-    def newMap(self, rec=None):
-        m = Map(self.host, rec)
-        self.maps.append(m)
-        item = m.item
-        self.ui.mapTable.addTopLevelItem(item)
-        self.ui.mapTable.setCurrentItem(item)
-
-    def mapItemChanged(self, item, col):
-        self.writeMapRecord(item.map)
-        
-
-    def writeMapRecord(self, map):
-        dbui = self.host.getElement('Database')
-        db = dbui.getDb()
-        if db is None:
-            return
-            
-        ident = self.dbIdentity+'.maps'
-        table = dbui.getTableName(ident)
-        
-        rec = map.getRecord()
-        cell = rec['cell']
-        if cell is not None:
-            pt, rid = db.addDir(cell)
-            rec['cell'] = rid
-        if rec['cell'] is None:
-            return
-        
-        #fields = db.describeData(rec)
-        #fields['cell'] = 'int'
-        db.checkTable(table, ident, Map.mapFields, [('cell', 'Cell')], create=True)
-        
-        if map.rowID is None:
-            db.insert(table, rec)
-            map.rowID = db.lastInsertRow()
-        else:
-            rec['rowid'] = map.rowID
-            db.insert(table, rec, replaceOnConflict=True)
-
-    def deleteMap(self, map):
-        item = map.item
-        self.ui.mapTable.takeTopLevelItem(self.ui.mapTable.indexOfTopLevelItem(item))
-        rowID = map.rowID
-        if rowID is None:
-            return
-        
-        dbui = self.host.getElement('Database')
-        db = dbui.getDb()
-        if db is None:
-            raise Exception("No DB Loaded.")
-            
-        ident = self.dbIdentity+'.maps'
-        table = dbui.getTableName(ident)
-        if db.tableOwner(table) != ident:
-            raise Exception("Table %s not owned by %s" % (table, ident))
-        
-        db.delete(table, 'rowid=%d'%rowID)
-        
-        self.host.unregisterMap(map)
-        
-
-    def listMaps(self, cell):
-        """List all maps associated with the file handle for cell"""
-        dbui = self.host.getElement('Database')
-        db = dbui.getDb()
-        if db is None:
-            raise Exception("No DB Loaded.")
-            
-        ident = self.dbIdentity+'.maps'
-        table = dbui.getTableName(ident)
-        if not db.hasTable(table):
-            return
-        if db.tableOwner(table) != ident:
-            raise Exception("Table %s not owned by %s" % (table, ident))
-        
-        row = db.getDirRowID(cell)
-        if row is None:
-            return
-            
-        maps = db.select(table, ['rowid','*'], 'where cell=%d'%row)
-        #print maps
-        for rec in maps:
-            scans = []
-            for rowid in rec['scans']:
-                fh = db.getDir('ProtocolSequence', rowid)    ## NOTE: single-spot maps use a different table!
-                scans.append((fh, rowid))
-            rec['scans'] = scans
-            self.newMap(rec)
-
-
-    def loadMap(self, map):
-        ## turn scan stubs into real scans
-        rscans = []
-        for i in range(len(map.stubs)):
-            stub = map.stubs[i]
-            #if not isinstance(scan, tuple):  ## scan is already loaded, skip
-                #rscans.append(scan)
-                #continue
-            newScan = self.host.loadScan(stub[0])
-            #newScan.item = scan[1]
-            treeItem = stub[1]
-            treeItem.scan = newScan
-            rscans.append(newScan)
-            map.scanItems[newScan] = treeItem
-        map.scans = rscans
-        map.stubs = []
-            
-        ## decide on point set, generate scatter plot 
-        map.rebuildPlot()
-        
-        self.host.registerMap(map)
-
-        
-        
-
-
-
-    def newMapClicked(self):
-        ## Create a new map in the database
-        try:
-            self.newMap()
-            self.ui.newMapBtn.success("OK.")
-        except:
-            self.ui.newMapBtn.failure("Error.")
-            raise
-        
-        pass
-    
-    def loadMapClicked(self):
-        try:
-            map = self.selectedMap()
-            self.loadMap(map)
-            self.ui.loadMapBtn.success("OK.")
-        except:
-            self.ui.loadMapBtn.failure("Error.")
-            raise
-    
-    def delMapClicked(self):
-        try:
-            map = self.selectedMap()
-            self.deleteMap(map)
-            self.ui.addScanBtn.success("Deleted.")
-        except:
-            self.ui.addScanBtn.failure("Error.")
-            raise
-        
-    #def getSelectedScanFromScanTree(self):
-        #"""Needs to return a list of scans."""
-        #if self.scanTree.currentItem().childCount() == 0:
-            #scan = self.scanTree.currentItem().scan
-            #return [scan]
+        #for s, c in colors:
+            #s.setColor(c)
+
+
+#class DBCtrl(QtGui.QWidget):
+    #"""Interface for reading and writing to the database.
+    #A map consists of one or more (probably overlapping) scans and associated meta-data."""
+    #def __init__(self, host, identity):
+        #QtGui.QWidget.__init__(self)
+        #self.host = host
+        #self.dbIdentity = identity
+        
+        ### DB tables we will be using  {owner: defaultTableName}
+        #tables = OrderedDict([
+            #(self.dbIdentity+'.maps', 'Photostim_maps'),
+            #(self.dbIdentity+'.sites', 'Photostim_sites'),
+            #(self.dbIdentity+'.events', 'Photostim_events')
+        #])
+        #self.maps = []
+        #self.layout = QtGui.QVBoxLayout()
+        #self.layout.setContentsMargins(0,0,0,0)
+        #self.layout.setSpacing(0)
+        #self.setLayout(self.layout)
+        
+        #self.dbgui = DatabaseGui.DatabaseGui(dm=host.dataManager(), tables=tables)
+        #self.layout.addWidget(self.dbgui)
+        #for name in ['getTableName', 'getDb']:
+            #setattr(self, name, getattr(self.dbgui, name))
+        ##self.scanTree = TreeWidget.TreeWidget()
+        ##self.layout.addWidget(self.scanTree)
+        #self.ui = MapCtrlTemplate.Ui_Form()
+        #self.mapWidget = QtGui.QWidget()
+        #self.ui.setupUi(self.mapWidget)
+        #self.layout.addWidget(self.mapWidget)
+        
+        
+        #labels = Map.mapFields.keys()[2:]
+        #self.ui.mapTable.setHeaderLabels(labels)
+        #self.ui.mapTable.itemChanged.connect(self.mapItemChanged)
+        
+        #self.ui.newMapBtn.clicked.connect(self.newMapClicked)
+        #self.ui.loadMapBtn.clicked.connect(self.loadMapClicked)
+        #self.ui.delMapBtn.clicked.connect(self.delMapClicked)
+        #self.ui.addScanBtn.clicked.connect(self.addScanClicked)
+        #self.ui.removeScanBtn.clicked.connect(self.removeScanClicked)
+        #self.ui.clearDBSpotBtn.clicked.connect(self.clearDBSpot)
+        #self.ui.storeDBSpotBtn.clicked.connect(self.storeDBSpot)
+        #self.ui.clearDBScanBtn.clicked.connect(self.clearDBScan)
+        #self.ui.storeDBScanBtn.clicked.connect(self.storeDBScan)
+        #self.ui.scanTree.itemChanged.connect(self.scanTreeItemChanged)
+
+    #def scanLoaded(self, scan):
+        ### Scan has been loaded, add a new item into the scanTree
+        #item = QtGui.QTreeWidgetItem([scan.name(), '', ''])
+        #self.ui.scanTree.addTopLevelItem(item)
+        #scan.scanTreeItem = item
+        #item.scan = scan
+        #item.setCheckState(2, QtCore.Qt.Checked)
+        #scan.sigLockChanged.connect(self.scanLockChanged)
+        #self.scanLockChanged(scan)
+        #scan.sigItemVisibilityChanged.connect(self.scanItemVisibilityChanged)
+        
+    #def scanTreeItemChanged(self, item, col):
+        #if col == 2:
+            #vis = item.checkState(col) == QtCore.Qt.Checked
+            #scan = item.scan
+            #ci = scan.canvasItem
+            #ci.setVisible(vis)
+        
+    #def scanLockChanged(self, scan):
+        ### scan has been locked/unlocked (or newly loaded), update the indicator in the scanTree
+        #item = scan.scanTreeItem
+        #if scan.locked():
+            #item.setText(1, 'Yes')
         #else:
+            #item.setText(1, 'No')
+            
+    #def scanItemVisibilityChanged(self, scan):
+        #treeItem = scan.scanTreeItem
+        #cItem = scan.canvasItem
+        #checked = treeItem.checkState(2) == QtCore.Qt.Checked
+        #vis = cItem.isVisible()
+        #if vis == checked:
+            #return
+        #if vis:
+            #treeItem.setCheckState(2, QtCore.Qt.Checked)
+        #else:
+            #treeItem.setCheckState(2, QtCore.Qt.Unchecked)
+            
+
+    #def newMap(self, rec=None):
+        #m = Map(self.host, rec)
+        #self.maps.append(m)
+        #item = m.item
+        #self.ui.mapTable.addTopLevelItem(item)
+        #self.ui.mapTable.setCurrentItem(item)
+
+    #def mapItemChanged(self, item, col):
+        #self.writeMapRecord(item.map)
+        
+
+    #def writeMapRecord(self, map):
+        #dbui = self.host.getElement('Database')
+        #db = dbui.getDb()
+        #if db is None:
+            #return
+            
+        #ident = self.dbIdentity+'.maps'
+        #table = dbui.getTableName(ident)
+        
+        #rec = map.getRecord()
+        #cell = rec['cell']
+        #if cell is not None:
+            #pt, rid = db.addDir(cell)
+            #rec['cell'] = rid
+        #if rec['cell'] is None:
+            #return
+        
+        ##fields = db.describeData(rec)
+        ##fields['cell'] = 'int'
+        #db.checkTable(table, ident, Map.mapFields, [('cell', 'Cell')], create=True)
+        
+        #if map.rowID is None:
+            #db.insert(table, rec)
+            #map.rowID = db.lastInsertRow()
+        #else:
+            #rec['rowid'] = map.rowID
+            #db.insert(table, rec, replaceOnConflict=True)
+
+    #def deleteMap(self, map):
+        #item = map.item
+        #self.ui.mapTable.takeTopLevelItem(self.ui.mapTable.indexOfTopLevelItem(item))
+        #rowID = map.rowID
+        #if rowID is None:
+            #return
+        
+        #dbui = self.host.getElement('Database')
+        #db = dbui.getDb()
+        #if db is None:
+            #raise Exception("No DB Loaded.")
+            
+        #ident = self.dbIdentity+'.maps'
+        #table = dbui.getTableName(ident)
+        #if db.tableOwner(table) != ident:
+            #raise Exception("Table %s not owned by %s" % (table, ident))
+        
+        #db.delete(table, 'rowid=%d'%rowID)
+        
+        #self.host.unregisterMap(map)
+        
+
+    #def listMaps(self, cell):
+        #"""List all maps associated with the file handle for cell"""
+        #dbui = self.host.getElement('Database')
+        #db = dbui.getDb()
+        #if db is None:
+            #raise Exception("No DB Loaded.")
+            
+        #ident = self.dbIdentity+'.maps'
+        #table = dbui.getTableName(ident)
+        #if not db.hasTable(table):
+            #return
+        #if db.tableOwner(table) != ident:
+            #raise Exception("Table %s not owned by %s" % (table, ident))
+        
+        #row = db.getDirRowID(cell)
+        #if row is None:
+            #return
+            
+        #maps = db.select(table, ['rowid','*'], 'where cell=%d'%row)
+        ##print maps
+        #for rec in maps:
             #scans = []
-            #for i in range(self.scanTree.currentItem().childCount()):
-                #scan = self.scanTree.currentItem().child(i).scan
-                #scans.append(scan)
-            #return scans
-        
-    def addScanClicked(self):
-        try:
-            #scan = self.getSelectedScanFromScanTree()
-            scan = self.selectedScan()
-            map = self.selectedMap()
-            map.addScan([scan])
-            self.writeMapRecord(map)
-            map.rebuildPlot()
-            self.ui.addScanBtn.success("OK.")
-        except:
-            self.ui.addScanBtn.failure("Error.")
-            raise
-    
-    def removeScanClicked(self):
-        try:
-            item = self.ui.mapTable.currentItem()
-            scan = item.scan
-            map = item.parent().map
-            map.removeScan(scan)
-            self.writeMapRecord(map)
-            map.rebuildPlot()
-            self.ui.removeScanBtn.success("OK.")
-        except:
-            self.ui.removeScanBtn.failure("Error.")
-            raise
-        
-    def clearDBSpot(self):
-        ## remove all events referencing this spot
-        ## remove stats for this spot
-        pass
-    
-    def storeDBSpot(self):
-        try:
-            self.host.storeDBSpot()
-            self.ui.storeDBSpotBtn.success("Stored.")
-        except:
-            self.ui.storeDBSpotBtn.failure("Error.")
-            raise
-        
-    def selectedMap(self):
-        item = self.ui.mapTable.currentItem()
-        if not hasattr(item, 'map'):
-            item = item.parent()
-        return item.map
-        
-    def selectedScan(self):
-        item = self.ui.scanTree.currentItem()
-        #if not hasattr(item, 'scan'):
-            #return None
-        return item.scan
-        
-    
-    def clearDBScan(self):
-        try:
-            scan = self.selectedScan()
-            if scan is None:
-                raise Exception("No scan selected.")
-            self.host.clearDBScan(scan)
-            self.ui.clearDBScanBtn.success("Cleared.")
-        except:
-            self.ui.clearDBScanBtn.failure("Error.")
-            raise
-    
-    def storeDBScan(self):
-        try:
-            scan = self.selectedScan()
-            if scan is None:
-                raise Exception("No scan selected.")
-            self.host.storeDBScan(scan)
-            self.ui.storeDBScanBtn.success("Stored.")
-        except:
-            self.ui.storeDBScanBtn.failure("Error.")
-            raise
-    
-
-
-
-class ScatterPlotter(QtGui.QSplitter):
-    
-    sigPointClicked = QtCore.Signal(object)
-    
-    def __init__(self):
-        QtGui.QSplitter.__init__(self)
-        self.setOrientation(QtCore.Qt.Horizontal)
-        self.plot = pg.PlotWidget()
-        self.addWidget(self.plot)
-        self.ctrl = QtGui.QWidget()
-        self.addWidget(self.ctrl)
-        self.layout = QtGui.QVBoxLayout()
-        self.layout.setSpacing(0)
-        self.layout.setContentsMargins(0, 0, 0, 0)
-        self.ctrl.setLayout(self.layout)
-        
-        self.scanList = TreeWidget.TreeWidget()
-        self.layout.addWidget(self.scanList)
-        
-        self.filter = FCEventDetection.EventFilter('eventFilter')
-        self.layout.addWidget(self.filter.ctrlWidget())
-        
-        self.xCombo = QtGui.QComboBox()
-        self.yCombo = QtGui.QComboBox()
-        self.layout.addWidget(self.xCombo)
-        self.layout.addWidget(self.yCombo)
-        
-        self.columns = []
-        self.scans = {}    ## maps scan: (scatterPlotItem, treeItem)
-        
-        self.xCombo.currentIndexChanged.connect(self.updateAll)
-        self.yCombo.currentIndexChanged.connect(self.updateAll)
-        self.filter.sigStateChanged.connect(self.updateAll)
-        self.scanList.itemChanged.connect(self.itemChanged)
-
-    def itemChanged(self, item, col):
-        gi = self.scans[item.scan][0]
-        if item.checkState(0) == QtCore.Qt.Checked:
-            gi.show()
-        else:
-            gi.hide()
-
-
-
-    def addScan(self, scanDict):
-        plot = pg.ScatterPlotItem(pen=QtGui.QPen(QtCore.Qt.NoPen), brush=pg.mkBrush((255, 255, 255, 100)))
-        self.plot.addDataItem(plot)
-        
-        if not isinstance(scanDict, dict):
-            scanDict = {'key':scanDict}
-        #print "Adding:", scan.name
-        for scan in scanDict.values():
-            item = QtGui.QTreeWidgetItem([scan.name()])
-            item.setCheckState(0, QtCore.Qt.Checked)
-            item.scan = scan
-            self.scanList.addTopLevelItem(item)
-            self.scans[scan] = (plot, item)
-            self.updateScan(scan)
-            scan.sigEventsChanged.connect(self.updateScan)
-    
-    def updateScan(self, scan):
-        try:
-            self.updateColumns(scan)
-            x, y = self.getAxes()
-            plot = self.scans[scan][0]
-            data = scan.getAllEvents()
-            if data is None:
-                plot.setPoints([])
-                return
+            #for rowid in rec['scans']:
+                #fh = db.getDir('ProtocolSequence', rowid)    ## NOTE: single-spot maps use a different table!
+                #scans.append((fh, rowid))
+            #rec['scans'] = scans
+            #self.newMap(rec)
+
+
+    #def loadMap(self, map):
+        ### turn scan stubs into real scans
+        #rscans = []
+        #for i in range(len(map.stubs)):
+            #stub = map.stubs[i]
+            ##if not isinstance(scan, tuple):  ## scan is already loaded, skip
+                ##rscans.append(scan)
+                ##continue
+            #newScan = self.host.loadScan(stub[0])
+            ##newScan.item = scan[1]
+            #treeItem = stub[1]
+            #treeItem.scan = newScan
+            #rscans.append(newScan)
+            #map.scanItems[newScan] = treeItem
+        #map.scans = rscans
+        #map.stubs = []
+            
+        ### decide on point set, generate scatter plot 
+        #map.rebuildPlot()
+        
+        #self.host.registerMap(map)
+
+        
+        
+
+
+
+    #def newMapClicked(self):
+        ### Create a new map in the database
+        #try:
+            #self.newMap()
+            #self.ui.newMapBtn.success("OK.")
+        #except:
+            #self.ui.newMapBtn.failure("Error.")
+            #raise
+        
+        #pass
+    
+    #def loadMapClicked(self):
+        #try:
+            #map = self.selectedMap()
+            #self.loadMap(map)
+            #self.ui.loadMapBtn.success("OK.")
+        #except:
+            #self.ui.loadMapBtn.failure("Error.")
+            #raise
+    
+    #def delMapClicked(self):
+        #try:
+            #map = self.selectedMap()
+            #self.deleteMap(map)
+            #self.ui.addScanBtn.success("Deleted.")
+        #except:
+            #self.ui.addScanBtn.failure("Error.")
+            #raise
+        
+    ##def getSelectedScanFromScanTree(self):
+        ##"""Needs to return a list of scans."""
+        ##if self.scanTree.currentItem().childCount() == 0:
+            ##scan = self.scanTree.currentItem().scan
+            ##return [scan]
+        ##else:
+            ##scans = []
+            ##for i in range(self.scanTree.currentItem().childCount()):
+                ##scan = self.scanTree.currentItem().child(i).scan
+                ##scans.append(scan)
+            ##return scans
+        
+    #def addScanClicked(self):
+        #try:
+            ##scan = self.getSelectedScanFromScanTree()
+            #scan = self.selectedScan()
+            #map = self.selectedMap()
+            #map.addScan([scan])
+            #self.writeMapRecord(map)
+            #map.rebuildPlot()
+            #self.ui.addScanBtn.success("OK.")
+        #except:
+            #self.ui.addScanBtn.failure("Error.")
+            #raise
+    
+    #def removeScanClicked(self):
+        #try:
+            #item = self.ui.mapTable.currentItem()
+            #scan = item.scan
+            #map = item.parent().map
+            #map.removeScan(scan)
+            #self.writeMapRecord(map)
+            #map.rebuildPlot()
+            #self.ui.removeScanBtn.success("OK.")
+        #except:
+            #self.ui.removeScanBtn.failure("Error.")
+            #raise
+        
+    #def clearDBSpot(self):
+        ### remove all events referencing this spot
+        ### remove stats for this spot
+        #pass
+    
+    #def storeDBSpot(self):
+        #try:
+            #self.host.storeDBSpot()
+            #self.ui.storeDBSpotBtn.success("Stored.")
+        #except:
+            #self.ui.storeDBSpotBtn.failure("Error.")
+            #raise
+        
+    #def selectedMap(self):
+        #item = self.ui.mapTable.currentItem()
+        #if not hasattr(item, 'map'):
+            #item = item.parent()
+        #return item.map
+        
+    #def selectedScan(self):
+        #item = self.ui.scanTree.currentItem()
+        ##if not hasattr(item, 'scan'):
+            ##return None
+        #return item.scan
+        
+    
+    #def clearDBScan(self):
+        #try:
+            #scan = self.selectedScan()
+            #if scan is None:
+                #raise Exception("No scan selected.")
+            #self.host.clearDBScan(scan)
+            #self.ui.clearDBScanBtn.success("Cleared.")
+        #except:
+            #self.ui.clearDBScanBtn.failure("Error.")
+            #raise
+    
+    #def storeDBScan(self):
+        #try:
+            #scan = self.selectedScan()
+            #if scan is None:
+                #raise Exception("No scan selected.")
+            #self.host.storeDBScan(scan)
+            #self.ui.storeDBScanBtn.success("Stored.")
+        #except:
+            #self.ui.storeDBScanBtn.failure("Error.")
+            #raise
+    
+
+
+
+#class ScatterPlotter(QtGui.QSplitter):
+    
+    #sigPointClicked = QtCore.Signal(object)
+    
+    #def __init__(self):
+        #QtGui.QSplitter.__init__(self)
+        #self.setOrientation(QtCore.Qt.Horizontal)
+        #self.plot = pg.PlotWidget()
+        #self.addWidget(self.plot)
+        #self.ctrl = QtGui.QWidget()
+        #self.addWidget(self.ctrl)
+        #self.layout = QtGui.QVBoxLayout()
+        #self.layout.setSpacing(0)
+        #self.layout.setContentsMargins(0, 0, 0, 0)
+        #self.ctrl.setLayout(self.layout)
+        
+        #self.scanList = TreeWidget.TreeWidget()
+        #self.layout.addWidget(self.scanList)
+        
+        #self.filter = FCEventDetection.EventFilter('eventFilter')
+        #self.layout.addWidget(self.filter.ctrlWidget())
+        
+        #self.xCombo = QtGui.QComboBox()
+        #self.yCombo = QtGui.QComboBox()
+        #self.layout.addWidget(self.xCombo)
+        #self.layout.addWidget(self.yCombo)
+        
+        #self.columns = []
+        #self.scans = {}    ## maps scan: (scatterPlotItem, treeItem)
+        
+        #self.xCombo.currentIndexChanged.connect(self.updateAll)
+        #self.yCombo.currentIndexChanged.connect(self.updateAll)
+        #self.filter.sigStateChanged.connect(self.updateAll)
+        #self.scanList.itemChanged.connect(self.itemChanged)
+
+    #def itemChanged(self, item, col):
+        #gi = self.scans[item.scan][0]
+        #if item.checkState(0) == QtCore.Qt.Checked:
+            #gi.show()
+        #else:
+            #gi.hide()
+
+
+
+    #def addScan(self, scanDict):
+        #plot = pg.ScatterPlotItem(pen=QtGui.QPen(QtCore.Qt.NoPen), brush=pg.mkBrush((255, 255, 255, 100)))
+        #self.plot.addDataItem(plot)
+        
+        #if not isinstance(scanDict, dict):
+            #scanDict = {'key':scanDict}
+        ##print "Adding:", scan.name
+        #for scan in scanDict.values():
+            #item = QtGui.QTreeWidgetItem([scan.name()])
+            #item.setCheckState(0, QtCore.Qt.Checked)
+            #item.scan = scan
+            #self.scanList.addTopLevelItem(item)
+            #self.scans[scan] = (plot, item)
+            #self.updateScan(scan)
+            #scan.sigEventsChanged.connect(self.updateScan)
+    
+    #def updateScan(self, scan):
+        #try:
+            #self.updateColumns(scan)
+            #x, y = self.getAxes()
+            #plot = self.scans[scan][0]
+            #data = scan.getAllEvents()
+            #if data is None:
+                #plot.setPoints([])
+                #return
                 
-            data = self.filter.process(data, {})
-            
-            pts = [{'pos': (data['output'][i][x], data['output'][i][y]), 'data': (scan, data['output'][i]['SourceFile'], data['output'][i]['index'])} for i in xrange(len(data))]
-            plot.setPoints(pts)
-            
-            plot.sigPointClicked.connect(self.pointClicked)
-        except:
-            debug.printExc("Error updating scatter plot:")
-        
-    def pointClicked(self, point):
-        self.sigPointClicked.emit(point)
-    
-    def updateAll(self):
-        for s in self.scans:
-            if self.scans[s][1].checkState(0) == QtCore.Qt.Checked:
-                self.updateScan(s)
-    
-    def updateColumns(self, scan):
-        ev = scan.getAllEvents()
-        if ev is None:
-            return
-        cols = ev.dtype.names
-        for c in cols:
-            if c not in self.columns:
-                self.xCombo.addItem(c)
-                self.yCombo.addItem(c)
-        for c in self.columns:
-            if c not in cols:
-                ind = self.xCombo.findText(c)
-                self.xCombo.removeItem(ind)
-                self.yCombo.removeItem(ind)
-        self.columns = cols
-    
-    def getAxes(self):
-        return str(self.xCombo.currentText()), str(self.yCombo.currentText())
-=======
->>>>>>> 642b3639
-    +            #data = self.filter.process(data, {})
+            
+            #pts = [{'pos': (data['output'][i][x], data['output'][i][y]), 'data': (scan, data['output'][i]['SourceFile'], data['output'][i]['index'])} for i in xrange(len(data))]
+            #plot.setPoints(pts)
+            
+            #plot.sigPointClicked.connect(self.pointClicked)
+        #except:
+            #debug.printExc("Error updating scatter plot:")
+        
+    #def pointClicked(self, point):
+        #self.sigPointClicked.emit(point)
+    
+    #def updateAll(self):
+        #for s in self.scans:
+            #if self.scans[s][1].checkState(0) == QtCore.Qt.Checked:
+                #self.updateScan(s)
+    
+    #def updateColumns(self, scan):
+        #ev = scan.getAllEvents()
+        #if ev is None:
+            #return
+        #cols = ev.dtype.names
+        #for c in cols:
+            #if c not in self.columns:
+                #self.xCombo.addItem(c)
+                #self.yCombo.addItem(c)
+        #for c in self.columns:
+            #if c not in cols:
+                #ind = self.xCombo.findText(c)
+                #self.xCombo.removeItem(ind)
+                #self.yCombo.removeItem(ind)
+        #self.columns = cols
+    
+    #def getAxes(self):
+        #return str(self.xCombo.currentText()), str(self.yCombo.currentText())