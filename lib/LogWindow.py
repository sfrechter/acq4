import time
import traceback
import sys

from PyQt4 import QtGui, QtCore
import LogWidgetTemplate
from FeedbackButton import FeedbackButton
import configfile
from DataManager import DirHandle
from HelpfulException import HelpfulException
from Mutex import Mutex
import numpy as np
from pyqtgraph.FileDialog import FileDialog
from debug import printExc
import weakref
import re

#from lib.Manager import getManager

#WIN = None

class LogButton(FeedbackButton):

    def __init__(self, *args):
        FeedbackButton.__init__(self, *args)
        #self.setMaximumHeight(30)
        global WIN
        self.clicked.connect(WIN.show)
        WIN.buttons.append(weakref.ref(self))
    
    #def close(self):
        #global WIN
        #WIN.buttons.remove(self)

class LogWindow(QtGui.QMainWindow):
    

    """LogWindow contains a LogWidget inside a window. LogWindow is responsible for collecting messages generated by the program/user, formatting them into a nested dictionary,
    and saving them in a log.txt file. The LogWidget takes care of displaying messages.
    
    Messages can be logged by calling logMsg or logExc functions from lib.Manager. These functions call the LogWindow.logMsg and LogWindow.logExc functions, but other classes 
    should not call the LogWindow functions directly.
    
    """

    
    def __init__(self, manager):
        QtGui.QMainWindow.__init__(self)
        self.setWindowTitle("Log")
        self.wid = LogWidget(self, manager)
        self.wid.ui.input = QtGui.QLineEdit()
        self.wid.ui.gridLayout.addWidget(self.wid.ui.input, 2, 0, 1, 3)
        self.wid.ui.dirLabel.setText("Current Storage Directory: None")
        self.setCentralWidget(self.wid)
        self.resize(1000, 500)
        self.manager = manager
        #global WIN
        WIN = self
        global WIN
        self.msgCount = 0
        self.logCount=0
        self.logFile = None
        configfile.writeConfigFile('', self.fileName())  ## start a new temp log file, destroying anything left over from the last session.
        self.buttons = [] ## weak references to all Log Buttons get added to this list, so it's easy to make them all do things, like flash red.
        self.lock = Mutex()
        

        ## self.wid.ui.input is a QLineEdit
        ## self.wid.ui.output is a QPlainTextEdit
        
        self.wid.ui.input.returnPressed.connect(self.textEntered)
        
        #self.sigDisplayEntry.connect(self.displayEntry)
        
        
    def logMsg(self, msg, importance=5, msgType='status', **kwargs):
        """msg: the text of the log message
           msgTypes: user, status, error, warning (status is default)
           importance: 0-9 (0 is low importance, 9 is high, 5 is default)
           other keywords:
              exception: a tuple (type, exception, traceback) as returned by sys.exc_info()
              docs: a list of strings where documentation related to the message can be found
              reasons: a list of reasons (as strings) for the message
              traceback: a list of formatted callstack/trackback objects (formatting a traceback/callstack returns a list of strings), usually looks like [['line 1', 'line 2', 'line3'], ['line1', 'line2']]
           Feel free to add your own keyword arguments. These will be saved in the log.txt file, but will not affect the content or way that messages are displayed.
        """

        if msgType == 'error':
            self.flashButtons()
        
        try:
            currentDir = self.manager.getCurrentDir()
        except:
            currentDir = None
        if isinstance(currentDir, DirHandle):
            kwargs['currentDir'] = currentDir.name()
        else:
            kwargs['currentDir'] = None
        
        now = str(time.strftime('%Y.%m.%d %H:%M:%S'))
        name = 'LogEntry_' + str(self.msgCount)
        self.msgCount += 1
        entry = {
            #'docs': None,
            #'reasons': None,
            'message': msg,
            'timestamp': now,
            'importance': importance,
            'msgType': msgType,
            #'exception': exception,
        }
        for k in kwargs:
            entry[k] = kwargs[k]
            
        self.processEntry(entry)
        self.saveEntry({name:entry})
        self.wid.addEntry(entry) ## takes care of displaying the entry if it passes the current filters on the logWidget
        #self.wid.displayEntry(entry)
        
        
    def logExc(self, *args, **kwargs):
        """Calls logMsg, but adds in the current exception and callstack. Must be called within an except block, and should only be called if the exception is not re-raised. Unhandled exceptions, or exceptions that reach the top of the callstack are automatically logged, so logging an exception that will be re-raised can cause the exception to be logged twice. Takes the same arguments as logMsg."""
        kwargs['exception'] = sys.exc_info()
        kwargs['traceback'] = [['Callstack: \n'] + traceback.format_stack()[:-3] + ["------- exception caught ----------"]]
        self.logMsg(*args, **kwargs)
        
    def processEntry(self, entry):
        ## pre-processing common to saveEntry and displayEntry

        if entry.get('exception', None) is not None:
            exc_info = entry.pop('exception')
            entry['exception'] = self.exceptionToDict(*exc_info)
        else:
            entry['exception'] = None

        
    def textEntered(self):
        msg = str(self.wid.ui.input.text())
        try:
            currentDir = self.manager.getCurrentDir()
        except:
            currentDir = None
        self.logMsg(msg, importance=8, msgType='user', currentDir=currentDir)
        self.wid.ui.input.clear()

    
    def exceptionToDict(self, exType, exc, tb):
        #lines = (traceback.format_stack()[:-skip] 
            #+ ["  ---- exception caught ---->\n"] 
            #+ traceback.format_tb(sys.exc_info()[2])
            #+ traceback.format_exception_only(*sys.exc_info()[:2]))
        
        excDict = {}
        excDict['message'] = traceback.format_exception(exType, exc, tb)[-1]
        excDict['traceback'] = traceback.format_exception(exType, exc, tb)[:-1]
        if hasattr(exc, 'docs'):
            if len(exc.docs) > 0:
                excDict['docs'] = exc.docs
        if hasattr(exc, 'reasons'):
            if len(exc.reasons) > 0:
                excDict['reasons'] = exc.reasons
        if hasattr(exc, 'kwargs'):
            for k in exc.kwargs:
                excDict[k] = exc.kwargs[k]
        if hasattr(exc, 'oldExc'):
            excDict['oldExc'] = self.exceptionToDict(*exc.oldExc)
        return excDict
        
    def flashButtons(self):
        for b in self.buttons:
            if b() is not None:
                b().failure(tip='An error occurred. Please see the log.', limitedTime = False)
            
    def resetButtons(self):
        for b in self.buttons:
            if b() is not None:
                b().reset()
            #try:
                #b.reset()
            #except RuntimeError:
                #self.buttons.remove(b)
                #print "Removed a logButton from logWindow's list. button:", b
            
        
    def makeError1(self):
        try:
            self.makeError2()
            #print x
        except:
            t, exc, tb = sys.exc_info()
            #logExc(message="This button doesn't work", reasons='reason a, reason b', docs='documentation')
            #if isinstance(exc, HelpfulException):
                #exc.prependErr("Button doesn't work", (t,exc,tb), reasons = ["It's supposed to raise an error for testing purposes", "You're doing it wrong."])
                #raise
            #else:
            raise HelpfulException(message='This button does not work.', exc=(t, exc, tb), reasons=["It's supposed to raise an error for testing purposes", "You're doing it wrong."])
    
    def makeError2(self):
        try:
            print y
        except:
            t, exc, tb = sys.exc_info()
            raise HelpfulException(message='msg from makeError', exc=(t, exc, tb), reasons=["reason one", "reason 2"], docs=['what, you expect documentation?'])
            
    def show(self):
        QtGui.QMainWindow.show(self)
        self.activateWindow()
        self.raise_()
        self.resetButtons()
        
    def fileName(self):
        ## return the log file currently used
        if self.logFile is None:
            return "tempLog.txt"
        else:
            return self.logFile.name()
        
    def setLogDir(self, dh):
        if self.fileName() == dh.name():
            return
        
        oldfName = self.fileName()
        if self.logFile is not None:
            self.logMsg('Moving log storage to %s.' % (self.logFile.name(relativeTo=self.manager.baseDir))) ## make this note before we change the log file, so when a log ends, you know where it went after.
        
        self.logMsg('Moving log storage to %s.' % (dh.name(relativeTo=self.manager.baseDir))) ## make this note before we change the log file, so when a log ends, you know where it went after.
        
        if oldfName == 'tempLog.txt':
            with self.lock:
                temp = configfile.readConfigFile(oldfName)
        else:
            temp = {}
                
        if dh.exists('log.txt'):
            self.logFile = dh['log.txt']
            with self.lock:
                self.msgCount = len(configfile.readConfigFile(self.logFile.name()))
            newTemp = {}
            for v in temp.values():
                self.msgCount += 1
                newTemp['LogEntry_'+str(self.msgCount)] = v
            self.saveEntry(newTemp)
        else:
            self.logFile = dh.createFile('log.txt')
            self.saveEntry(temp)
        
        self.logMsg('Moved log storage from %s to %s.' % (oldfName, self.fileName()))
        self.wid.ui.dirLabel.setText("Current Storage Directory: " + self.fileName())
        self.manager.sigLogDirChanged.emit(dh)
        
    def getLogDir(self):
        if self.logFile is None:
            return None
        else:
            return self.logFile.parent()
        
    def saveEntry(self, entry):  
        with self.lock:
            configfile.appendConfigFile(entry, self.fileName())
            

class LogWidget(QtGui.QWidget):
    
    sigDisplayEntry = QtCore.Signal(object) ## for thread-safetyness
    
    def __init__(self, parent, manager):
        QtGui.QWidget.__init__(self, parent)
        self.ui = LogWidgetTemplate.Ui_Form()
        self.manager = manager
        self.ui.setupUi(self)
        #self.ui.input.hide()
        self.ui.filterTree.topLevelItem(1).setExpanded(True)
        
        self.entries = [] ## stores all log entries in memory
        self.cache = {} ## for storing html strings of entries that have already been processed
        #self.currentEntries = None ## recordArray that stores currently displayed entries -- so that if filters get more restrictive we can just refilter this list instead of filtering everything
        self.typeFilters = []
        self.importanceFilter = 0
        self.dirFilter = False
        self.entryArray = np.zeros(0, dtype=[ ### a record array for quick filtering of entries
            ('index', 'int32'),
            ('importance', 'int32'),
            ('msgType', '|S10'),
            ('directory', '|S100')
        ])
        
        self.filtersChanged()
        
        self.sigDisplayEntry.connect(self.displayEntry)
        self.ui.exportHtmlBtn.clicked.connect(self.exportHtml)
        self.ui.filterTree.itemChanged.connect(self.setCheckStates)
        self.ui.importanceSlider.valueChanged.connect(self.filtersChanged)
        
        
    def loadFile(self, f):
        """Load the file, f. f must be able to be read by configfile.py"""
        log = configfile.readConfigFile(f)
        self.entries = []
        self.entryArray = np.zeros(len(log),dtype=[
            ('index', 'int32'),
            ('importance', 'int32'),
            ('msgType', '|S10'),
            ('directory', '|S100')
        ])
                                   
        i = 0
        for v in log.itervalues():
            self.entries.append(v)
            self.entryArray[i] = np.array([(i, v.get('importance', 5), v.get('msgType', 'status'), v.get('currentDir', ''))], dtype=[('index', 'int32'), ('importance', 'int32'), ('msgType', '|S10'), ('directory', '|S100')])
            i += 1
            
        self.filterEntries() ## puts all entries through current filters and displays the ones that pass
        
    def addEntry(self, entry):
        self.entries.append(entry)
        i = len(self.entryArray)
        
        entryDir = entry.get('currentDir', None)
        if entryDir is None:
            entryDir = ''
            
        arr = np.array([(i, entry['importance'], entry['msgType'], entryDir)], dtype = [('index', 'int32'), ('importance', 'int32'), ('msgType', '|S10'), ('directory', '|S100')])
        self.entryArray.resize(i+1)
        #self.entryArray[i] = [(i, entry['importance'], entry['msgType'], entry['currentDir'])]
        self.entryArray[i] = arr
        self.checkDisplay(entry) ## displays the entry if it passes the current filters
        #np.append(self.entryArray, np.array(i, [[i, entry['importance'], entry['msgType'], entry['currentDir']]]), dtype = [('index', int), ('importance', int), ('msgType', str), ('directory', str)])
    
    def setCheckStates(self, item, column):
        if item == self.ui.filterTree.topLevelItem(1):
            if item.checkState(0):
                for i in range(item.childCount()):
                    item.child(i).setCheckState(0, QtCore.Qt.Checked)
        elif item.parent() == self.ui.filterTree.topLevelItem(1):
            if not item.checkState(0):
                self.ui.filterTree.topLevelItem(1).setCheckState(0, QtCore.Qt.Unchecked)
        self.filtersChanged()
        
    def filtersChanged(self):
        ### Update self.typeFilters, self.importanceFilter, and self.dirFilter to reflect changes.
        tree = self.ui.filterTree
        
        self.typeFilters = []
        for i in range(tree.topLevelItem(1).childCount()):
            child = tree.topLevelItem(1).child(i)
            if tree.topLevelItem(1).checkState(0) or child.checkState(0):
                text = child.text(0)
                self.typeFilters.append(str(text))
            
        self.importanceFilter = self.ui.importanceSlider.value()
    
        self.updateDirFilter()
            #self.dirFilter = self.manager.getDirOfSelectedFile().name()
        #else:
            #self.dirFilter = False
            
        self.filterEntries()
        
    def updateDirFilter(self, dh=None):
        if self.ui.filterTree.topLevelItem(0).checkState(0):
            if dh==None:
                self.dirFilter = self.manager.getDirOfSelectedFile().name()
            else:
                self.dirFilter = dh.name()
        else:
            self.dirFilter = False
        
    
        
    def filterEntries(self):
        """Runs each entry in self.entries through the filters and displays if it makes it through."""
        ### make self.entries a record array, then filtering will be much faster (to OR true/false arrays, + them)
        typeMask = self.entryArray['msgType'] == ''
        for t in self.typeFilters:
            typeMask += self.entryArray['msgType'] == t
        mask = (self.entryArray['importance'] > self.importanceFilter) * typeMask
        if self.dirFilter != False:
            d = np.ascontiguousarray(self.entryArray['directory'])
            j = len(self.dirFilter)
            i = len(d)
            d = d.view(np.byte).reshape(i, 100)[:, :j]
            d = d.reshape(i*j).view('|S%s' %str(j))
            mask *= (d == self.dirFilter)
            
            
        self.ui.output.clear()
        indices = list(self.entryArray[mask]['index'])
        inds = indices
        
        #if self.dirFilter != False:
            #j = len(self.dirFilter)
            #for i, n in inds:
                #if not self.entries[n]['currentDir'][:j] == self.dirFilter:
                    #indices.pop(i)
                    
        self.displayEntry([self.entries[i] for i in indices])
                          
    def checkDisplay(self, entry):
        ### checks whether entry passes the current filters and displays it if it does.
        if entry['msgType'] not in self.typeFilters:
            return
        elif entry['importance'] < self.importanceFilter:
            return
        elif self.dirFilter is not False:
            if entry['currentDir'][:len(self.dirFilter)] != self.dirFilter:
                return
        else:
            self.displayEntry([entry])
    
        
    def displayEntry(self, entries):
        ## entries should be a list of log entries
        
        ## for thread-safetyness:
        isGuiThread = QtCore.QThread.currentThread() == QtCore.QCoreApplication.instance().thread()
        if not isGuiThread:
            self.sigDisplayEntry.emit(entries)
            return
        
        else:
            for entry in entries:
                if not self.cache.has_key(id(entry)):
                    self.cache[id(entry)] = []
                    ## determine message color:
                    if entry['msgType'] == 'status':
                        color = 'green'
                    elif entry['msgType'] == 'user':
                        color = 'blue'
                    elif entry['msgType'] == 'error':
                        color = 'red'
                    elif entry['msgType'] == 'warning':
                        color = '#DD4400' ## orange
                    else:
                        color = 'black'
                        
                  
                    
                        
                    if entry.has_key('exception') or entry.has_key('docs') or entry.has_key('reasons'):
                        self.displayComplexMessage(entry, color)
                    else: 
                        self.displayText(entry['message'], entry, color, timeStamp=entry['timestamp'])
                    for x in self.cache[id(entry)]:
                        self.ui.output.appendHtml(x)
                else:
                    for x in self.cache[id(entry)]:
                        self.ui.output.appendHtml(x)
                        
    def cleanText(self, text):
<<<<<<< HEAD
        #print " ========== "
        #print text
        text = re.sub(r'&', '&amp;', text)
        #print text
        text = re.sub(r'>','&gt;', text)
        #print text
        text = re.sub(r'<', '&lt;', text)
        #print text
=======
        print " ========== "
        print text
        text = re.sub(r'&', '&amp;', text)
        print text
        text = re.sub(r'>','&gt;', text)
        print text
        text = re.sub(r'<', '&lt;', text)
        print text
>>>>>>> 146abdeb
        return text
                    
    def displayComplexMessage(self, entry, color='black'):
        self.displayText(entry['message'], entry, color, timeStamp = entry['timestamp'], clean=True)
        if entry.has_key('reasons'):
            reasons = self.formatReasonStrForHTML(entry['reasons'])
            self.displayText(reasons, entry, 'black', clean=False)
        if entry.has_key('docs'):
            docs = self.formatDocsStrForHTML(entry['docs'])
            self.displayText(docs, entry, 'black', clean=False)
        if entry.get('exception', None) is not None:
            self.displayException(entry['exception'], entry, 'black', tracebacks=entry.get('traceback', None))
            

    
    def displayException(self, exception, entry, color, count=None, tracebacks=None):
        ### Here, exception is a dict that holds the message, reasons, docs, traceback and oldExceptions (which are also dicts, with the same entries)
        ## the count and tracebacks keywords are for calling recursively
        
        if count is None:
            count = 1
        else:
            count += 1
        
        if tracebacks is None:
            tracebacks = []
            
        indent = 10
        
        text = self.cleanText(exception['message'])
        if exception.has_key('oldExc'):  
            self.displayText("&nbsp;"*indent + str(count)+'. ' + text, entry, color, clean=False)
        else:
            self.displayText("&nbsp;"*indent + str(count)+'. Original error: ' + text, entry, color, clean=False)
            
        tracebacks.append(exception['traceback'])
        
        if exception.has_key('reasons'):
            reasons = self.formatReasonsStrForHTML(exception['reasons'])
            self.displayText(reasons, entry, color, clean=False)
        if exception.has_key('docs'):
            docs = self.formatDocsStrForHTML(exception['docs'])
            self.displayText(docs, entry, color, clean=False)
        
        if exception.has_key('oldExc'):
            self.displayException(exception['oldExc'], entry, color, count=count, tracebacks=tracebacks)
        else:
            if len(tracebacks)==count+1:
                n=0
            else: 
                n=1
            for i, tb in enumerate(tracebacks):
                self.displayTraceback(tb, entry, number=i+n)
        
        
    def displayText(self, msg, entry, colorStr='black', timeStamp=None, clean=True):
        if clean:
            msg = self.cleanText(msg)
        
        if msg[-1:] == '\n':
            msg = msg[:-1]     
        msg = '<br />'.join(msg.split('\n'))
        if timeStamp is not None:
            strn = '<b style="color:black"> %s </b> <span style="color:%s"> %s </span>' % (timeStamp, colorStr, msg) 
        else:
            strn = '<span style="color:%s"> %s </span>' % (colorStr, msg)
        #self.ui.output.appendHtml(strn)
        self.cache[id(entry)].append(strn)
            
    def displayTraceback(self, tb, entry, color='grey', number=1):
        tb = self.cleanText(tb)
        lines = []
        indent = 16
        prefix = ''
        for l in ''.join(tb).split('\n'):
            if l == '':
                continue
            if l[:9] == "Traceback":
                prefix = ' ' + str(number) + '. '
                continue
            spaceCount = 0
            while l[spaceCount] == ' ':
                spaceCount += 1
            if prefix is not '':
                spaceCount -= 1
            lines.append("&nbsp;"*(indent+spaceCount*4) + prefix + l)
            prefix = ''
        self.displayText('<br />'.join(lines), entry, color, clean=False)
        
    def formatReasonsStrForHTML(self, reasons):
        indent = 6
        letters = ['a', 'b', 'c', 'd', 'e', 'f', 'g', 'h', 'i', 'j']
        reasonStr = "&nbsp;"*16 + "Possible reasons include: <br>"
        for i, r in enumerate(reasons):
            r = self.cleanText(r)
            reasonStr += "&nbsp;"*22 + letters[i] + ". " + r + "<br>"
        return reasonStr[:-4]
    
    def formatDocsStrForHTML(self, docs):
        indent = 6
        docStr = "&nbsp;"*16 + "Relevant documentation: <br>"
        letters = ['a', 'b', 'c', 'd', 'e', 'f', 'g', 'h', 'i', 'j']
        for i, d in enumerate(docs):
            d = self.cleanText(d)
            docStr += "&nbsp;"*22 + letters[i] + ". " + d + "<br>"
        return docStr[:-4]
    
    def exportHtml(self, fileName=False):
        if fileName is False:
            self.fileDialog = FileDialog(self, "Save HTML as...", self.manager.getCurrentDir().name())
            #self.fileDialog.setFileMode(QtGui.QFileDialog.AnyFile)
            self.fileDialog.setAcceptMode(QtGui.QFileDialog.AcceptSave)
            self.fileDialog.show()
            self.fileDialog.fileSelected.connect(self.exportHtml)
            return
        if fileName[-5:] != '.html':
            fileName += '.html'
        doc = self.ui.output.document().toHtml('utf-8')
        f = open(fileName, 'w')
        f.write(doc.encode('utf-8'))
        f.close()
        
        
    
    def makeError1(self):
        ### just for testing error logging
        try:
            self.makeError2()
            #print x
        except:
            t, exc, tb = sys.exc_info()
            #logExc(message="This button doesn't work", reasons='reason a, reason b', docs='documentation')
            #if isinstance(exc, HelpfulException):
                #exc.prependErr("Button doesn't work", (t,exc,tb), reasons = ["It's supposed to raise an error for testing purposes", "You're doing it wrong."])
                #raise
            #else:
            printExc("This is the message sent to printExc.")
            #raise HelpfulException(message='This button does not work.', exc=(t, exc, tb), reasons=["It's supposed to raise an error for testing purposes", "You're doing it wrong."])
    
    def makeError2(self):
        ### just for testing error logging
        try:
            print y
        except:
            t, exc, tb = sys.exc_info()
            raise HelpfulException(message='msg from makeError', exc=(t, exc, tb), reasons=["reason one", "reason 2"], docs=['what, you expect documentation?'])

        
if __name__ == "__main__":
    import sys
    app = QtGui.QApplication([])
    log = LogWindow()
    log.show()
    original_excepthook = sys.excepthook
    
    def excepthook(*args):
        global original_excepthook
        log.displayException(*args)
        ret = original_excepthook(*args)
        sys.last_traceback = None           ## the important bit
        
    
    sys.excepthook = excepthook

    app.exec_()<|MERGE_RESOLUTION|>--- conflicted
+++ resolved
@@ -447,25 +447,9 @@
                         self.ui.output.appendHtml(x)
                         
     def cleanText(self, text):
-<<<<<<< HEAD
-        #print " ========== "
-        #print text
         text = re.sub(r'&', '&amp;', text)
-        #print text
         text = re.sub(r'>','&gt;', text)
-        #print text
         text = re.sub(r'<', '&lt;', text)
-        #print text
-=======
-        print " ========== "
-        print text
-        text = re.sub(r'&', '&amp;', text)
-        print text
-        text = re.sub(r'>','&gt;', text)
-        print text
-        text = re.sub(r'<', '&lt;', text)
-        print text
->>>>>>> 146abdeb
         return text
                     
     def displayComplexMessage(self, entry, color='black'):
