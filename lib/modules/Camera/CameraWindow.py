# -*- coding: utf-8 -*-

import time, types, os.path, re, sys
from PyQt4 import QtGui, QtCore
from CameraTemplate import Ui_MainWindow
import pyqtgraph as pg
from pyqtgraph import SignalProxy, Point
import ptime
#from lib.filetypes.ImageFile import *
from Mutex import Mutex, MutexLocker
import numpy as np
import scipy.ndimage
from debug import *
from metaarray import *
import lib.Manager as Manager
from RecordThread import RecordThread
from lib.LogWindow import LogButton
from StatusBar import StatusBar

traceDepth = 0
def trace(func):
    #def newFunc(*args, **kargs):
        #global traceDepth
        #print "  "*traceDepth + func.__name__
        #traceDepth += 2
        #ret = func(*args, **kargs)
        #traceDepth -= 2
        #print "  "*traceDepth + func.__name__, "done"
        #return ret
    #return newFunc
    return func


class CamROI(pg.ROI):
    def __init__(self, size, parent=None):
        pg.ROI.__init__(self, pos=[0,0], size=size, maxBounds=QtCore.QRectF(0, 0, size[0], size[1]), scaleSnap=True, translateSnap=True, parent=parent)
        self.addScaleHandle([0, 0], [1, 1])
        self.addScaleHandle([1, 0], [0, 1])
        self.addScaleHandle([0, 1], [1, 0])
        self.addScaleHandle([1, 1], [0, 0])

class PlotROI(pg.ROI):
    def __init__(self, pos, size):
        pg.ROI.__init__(self, pos, size=size)
        self.addScaleHandle([1, 1], [0, 0])

class CameraWindow(QtGui.QMainWindow):
    
    sigCameraPosChanged = QtCore.Signal()
    sigCameraScaleChanged = QtCore.Signal()
    
    def __init__(self, module):
        self.hasQuit = False
        self.module = module ## handle to the rest of the application
        
        ## Camera state variables
        self.cam = self.module.cam
        self.roi = None
        self.exposure = 0.001
        self.binning = 1
        self.region = None
        
        ## ROI state variables
        self.lastPlotTime = None
        self.ROIs = []
        self.plotCurves = []
        
        ## Frame handling variables
        self.nextFrame = None
        self.updateFrame = False
        self.currentFrame = None
        #self.currentClipMask = None
        self.backgroundFrame = None
        self.blurredBackgroundFrame = None
        self.lastDrawTime = None
        self.fps = None
        self.bgStartTime = None
        self.bgFrameCount = 0
        #self.levelMax = 1
        #self.levelMin = 0
        self.lastMinMax = None  ## Records most recently measured maximum/minimum image values
        #self.AGCLastMax = None
        self.autoGainLevels = [0.0, 1.0]
        self.ignoreLevelChange = False
        self.persistentFrames = []
        
        
        ## Start building UI
        QtGui.QMainWindow.__init__(self)
        self.ui = Ui_MainWindow()
        self.ui.setupUi(self)
        #self.setCentralWidget(self.ui.centralwidget)
        
        ## Load previous window state
        self.stateFile = os.path.join('modules', self.module.name + '_ui.cfg')
        uiState = module.manager.readConfigFile(self.stateFile)
        if 'geometry' in uiState:
            geom = QtCore.QRect(*uiState['geometry'])
            self.setGeometry(geom)
        if 'window' in uiState:
            ws = QtCore.QByteArray.fromPercentEncoding(uiState['window'])
            self.restoreState(ws)
        
        ## set up ViewBox
        self.view = pg.ViewBox()
        self.view.setAspectLocked(True)
        self.view.invertY()
        self.ui.graphicsView.setCentralItem(self.view)
        
        ## set up item groups
        self.cameraItemGroup = pg.ItemGroup()
        self.scopeItemGroup = pg.ItemGroup()
        self.view.addItem(self.cameraItemGroup)
        self.view.addItem(self.scopeItemGroup)
        self.scopeItemGroup.setZValue(10)
        self.cameraItemGroup.setZValue(0)
        
        ## video image item
        self.imageItem = pg.ImageItem()
        self.view.addItem(self.imageItem)
        self.imageItem.setParentItem(self.cameraItemGroup)
        self.imageItem.setZValue(-10)
        self.ui.histogram.setImageItem(self.imageItem)
        
        #grid = Grid(self.gv)
        #self.scene.addItem(grid)
        
        ## Scale bar
        self.scaleBar = pg.ScaleBar(100e-6)
        self.view.addItem(self.scaleBar)

        ### Set up status bar labels
        self.recLabel = QtGui.QLabel()
        self.fpsLabel = QtGui.QLabel()
        self.rgnLabel = QtGui.QLabel()
        self.xyLabel = QtGui.QLabel()
        self.tLabel = QtGui.QLabel()
        self.vLabel = QtGui.QLabel()
        font = self.xyLabel.font()
        font.setPointSize(8)
        self.recLabel.setFont(font)
        self.rgnLabel.setFont(font)
        self.xyLabel.setFont(font)
        self.tLabel.setFont(font)
        self.vLabel.setFont(font)
        self.fpsLabel.setFont(font)
        self.fpsLabel.setFixedWidth(50)
        self.vLabel.setFixedWidth(50)
        self.logBtn = LogButton('Log')
        self.setStatusBar(StatusBar())
        self.statusBar().addPermanentWidget(self.recLabel)
        self.statusBar().addPermanentWidget(self.xyLabel)
        self.statusBar().addPermanentWidget(self.rgnLabel)
        self.statusBar().addPermanentWidget(self.tLabel)
        self.statusBar().addPermanentWidget(self.vLabel)
        self.statusBar().addPermanentWidget(self.fpsLabel)
<<<<<<< HEAD
        #self.statusBar().addPermanentWidget(self.logBtn)
        #self.logBtn.clicked.connect(module.manager.showLogWindow)
        
=======
        self.statusBar().addPermanentWidget(self.logBtn)
        self.logBtn.clicked.connect(module.manager.showLogWindow)

        ## done with UI
>>>>>>> 68447ace
        self.show()
        #self.ui.plotWidget.resize(self.ui.plotWidget.size().width(), 40)
        
        
        
        ## set up recording thread
        self.recordThread = RecordThread(self, self.module.manager)
        self.recordThread.start()
        self.recordThread.sigShowMessage.connect(self.showMessage)
        self.recordThread.finished.connect(self.recordThreadStopped)
        self.recordThread.sigRecordingFinished.connect(self.recordFinished)
        self.recordThread.sigRecordingFailed.connect(self.recordingFailed)
        

        ## open camera, determine bit depth and sensor area
        self.openCamera()
        
        ## Initialize values
        self.cameraCenter = self.scopeCenter = [self.camSize[0]*0.5, self.camSize[1]*0.5]
        self.cameraScale = [1, 1]
        self.view.setRange(QtCore.QRectF(0, 0, self.camSize[0], self.camSize[1]))
        
        ## Camera region-of-interest control
        self.roi = CamROI(self.camSize, parent=self.cameraItemGroup)
        self.roi.sigRegionChangeFinished.connect(self.regionWidgetChanged)
        self.roi.setZValue(-1)
        self.setRegion()
        
        ## Set up microscope objective borders
        self.borders = []
        scope = self.module.cam.getScopeDevice()
        if scope is not None:
            scope.sigObjectiveListChanged.connect(self.updateBorders)
            self.cameraCenter = self.cam.getPosition()
            self.cameraScale = self.cam.getPixelSize()
            self.scopeCenter = self.cam.getPosition(justScope=True)
            self.centerView()
        self.updateBorders()
        
        ## Initialize values/connections in Camera Dock
        self.setUiBinning(self.binning)
        self.ui.spinExposure.setValue(self.exposure)
        self.ui.spinExposure.setOpts(dec=True, step=1, minStep=100e-6, siPrefix=True, suffix='s', bounds=[0, 10])
        
        ## connect UI signals
        self.ui.btnAcquire.clicked.connect(self.toggleAcquire)
        self.ui.btnRecord.toggled.connect(self.toggleRecord)
        #Signals from self.ui.btnSnap and self.ui.btnRecord are caught by the RecordThread
        self.ui.btnFullFrame.clicked.connect(lambda: self.setRegion())
        #self.ui.scaleToImageBtn.clicked.connect(self.scaleToImage)
        self.proxy1 = SignalProxy(self.ui.binningCombo.currentIndexChanged, slot=self.binningComboChanged)
        self.ui.spinExposure.valueChanged.connect(self.setExposure)  ## note that this signal (from lib.util.SpinBox) is delayed.
        
        ## Signals from Camera device
        self.cam.sigNewFrame.connect(self.newFrame)
        self.cam.sigCameraStopped.connect(self.cameraStopped)
        self.cam.sigCameraStarted.connect(self.cameraStarted)
        self.cam.sigShowMessage.connect(self.showMessage)
        self.ui.graphicsView.scene().sigMouseMoved.connect(self.updateMouse)
        
        ## Connect Background Subtraction Dock
        self.ui.bgBlurSpin.valueChanged.connect(self.updateBackgroundBlur)
        self.ui.collectBgBtn.clicked.connect(self.collectBgClicked)
        self.ui.divideBgBtn.clicked.connect(self.divideClicked)
        self.ui.bgBlurSpin.valueChanged.connect(self.requestFrameUpdate)
        
        ## Connect ROI dock
        self.ui.btnAddROI.clicked.connect(self.addROI)
        self.ui.btnClearROIs.clicked.connect(self.clearROIs)
        self.ui.checkEnableROIs.stateChanged.connect(self.enableROIsChanged)
        self.ui.spinROITime.valueChanged.connect(self.setROITime)
        
        ## Connect DisplayGain dock
        self.ui.histogram.sigLookupTableChanged.connect(self.levelsChanged)
        self.ui.histogram.sigLevelsChanged.connect(self.levelsChanged)
        self.ui.btnAutoGain.toggled.connect(self.toggleAutoGain)
        self.ui.btnAutoGain.setChecked(True)
        
        ## Connect Persistent Frames dock
        self.ui.addFrameBtn.clicked.connect(self.addPersistentFrame)
        self.ui.clearFramesBtn.clicked.connect(self.clearPersistentFrames)

        
        ## Check for new frame updates every 16ms
        ## Some checks may be skipped even if there is a new frame waiting to avoid drawing more than 
        ## 60fps.
        self.frameTimer = QtCore.QTimer()
        self.frameTimer.timeout.connect(self.drawFrame)
        self.frameTimer.start(16) ## draw frames no faster than 60Hz
        #QtCore.QTimer.singleShot(1, self.drawFrame)
        ## avoiding possible singleShot-induced crashes
        
    #@trace
    def updateBorders(self):
        """Draw the camera boundaries for each objective"""
        for b in self.borders:
            self.view.removeItem(b)
        self.borders = []
        
        scope = self.module.cam.getScopeDevice()
        if scope is None:
            return
            
        bounds = self.module.cam.getBoundaries()
        for b in bounds:
            border = QtGui.QGraphicsRectItem(QtCore.QRectF(0, 0, 1, 1), self.scopeItemGroup)
            border.scale(b.width(), b.height())
            border.setPos(b.x(), b.y())
            border.setAcceptedMouseButtons(QtCore.Qt.NoButton)
            border.setPen(QtGui.QPen(QtGui.QColor(50,80,80))) 
            border.setZValue(10)
            self.scopeItemGroup.resetTransform()
            self.borders.append(border)
        self.updateCameraDecorations()

    def centerView(self):
        center = self.cam.getPosition(justScope=True)
        bounds = self.cam.getBoundary().adjusted(center[0], center[1], center[0], center[1])
        self.view.setRange(bounds)
        self.updateCameraDecorations()
        
    #@trace
    def addPersistentFrame(self):
        """Make a copy of the current camera frame and store it in the background"""
        px = self.imageItem.getPixmap()
        if px is None:
            return
        im = QtGui.QGraphicsPixmapItem(px.copy())
        im.setCacheMode(im.NoCache)
        if len(self.persistentFrames) == 0:
            z = -10000
        else:
            z = self.persistentFrames[-1].zValue() + 1
        
        (img, info) = self.currentFrame
        s = info['pixelSize']
        p = info['imagePosition']
        self.persistentFrames.append(im)
        self.addItem(im, p, s, z)
        
    #@trace
    def addItem(self, item, pos=(0,0), scale=(1,1), z=0):
        """Adds an item into the scene. The image will be automatically scaled and translated when the scope moves."""
        
        self.view.addItem(item)
        
        if pos is None:
            pos = self.cameraCenter
        item.setPos(QtCore.QPointF(pos[0], pos[1]))
        item.scale(scale[0], scale[1])
        item.setZValue(z)
    
    def removeItem(self, item):
        self.view.removeItem(item)
    
    #@trace
    def  clearPersistentFrames(self):
        for i in self.persistentFrames:
            self.view.removeItem(i)
        self.persistentFrames = []

    #@trace
    def addROI(self):
        pen = pg.mkPen(pg.intColor(len(self.ROIs)))
        roi = PlotROI(self.cameraCenter, self.cameraScale[0] * 10)
        roi.setZValue(40000)
        roi.setPen(pen)
        self.view.addItem(roi)
        plot = self.ui.plotWidget.plot(pen=pen)
        self.ROIs.append({'roi': roi, 'plot': plot, 'vals': [], 'times': []})
        
    def clearROIs(self):
        for r in self.ROIs:
            self.view.removeItem(r['roi'])
            self.ui.plotWidget.removeItem(r['plot'])
        self.ROIs = []
        
    #@trace
    def clearFrameBuffer(self):
        for r in self.ROIs:
            r['vals'] = []
            r['times'] = []

    #@trace
    def enableROIsChanged(self, b):
        pass
    
    #@trace
    def setROITime(self, val):
        pass

    #@trace
    def toggleRecord(self, b):
        if b:
            self.ui.btnRecord.setChecked(True)
            self.ui.recordXframesCheck.setEnabled(False)
            self.ui.recordXframesSpin.setEnabled(False)
            self.ui.framesLabel.setEnabled(False)
        else:
            self.ui.btnRecord.setChecked(False)
            self.ui.recordXframesCheck.setEnabled(True)
            self.ui.recordXframesSpin.setEnabled(True)
            self.ui.framesLabel.setEnabled(True)
            
    def recordFinished(self):
        self.toggleRecord(False)

    def recordThreadStopped(self):
        self.toggleRecord(False)
        self.ui.btnRecord.setEnabled(False)  ## Recording thread has stopped, can't record anymore.
        self.showMessage("Recording thread died! See console for error message.")
            
    def recordingFailed(self):
        self.toggleRecord(False)
        self.showMessage("Recording failed! See console for error message.")

    #@trace
    def levelsChanged(self):
        if self.ui.btnAutoGain.isChecked() and not self.ignoreLevelChange:
            if self.lastMinMax is None:
                return
            bl, wl = self.getLevels()
            mn, mx = self.lastMinMax
            rng = float(mx-mn)
            if rng == 0:
                return
            newLevels = [(bl-mn) / rng, (wl-mn) / rng]
            #print "autogain:", newLevels
            #import traceback
            #print "\n".join(traceback.format_stack())
            self.autoGainLevels = newLevels
        #self.requestFrameUpdate()

    #@trace
    def requestFrameUpdate(self):
        self.updateFrame = True

    #@trace
    def divideClicked(self):
        #self.AGCLastMax = None
        #self.AGCLastMin = None
        self.lastMinMax = None
        #self.setLevelRange()
        #if self.ui.divideBgBtn.isChecked() and not self.ui.btnLockBackground.isChecked():
            #self.backgroundFrame = None
        #self.requestFrameUpdate()
            
    #@trace
    def showMessage(self, msg):
        self.ui.statusbar.showMessage(str(msg))
        
    def regionWidgetChanged(self, *args):
        self.updateRegion()

        
        
    #@trace
    def updateRegion(self, autoRestart=True):
        self.clearFrameBuffer()
        r = self.roi.parentBounds()
        newRegion = [int(r.left()), int(r.top()), int(r.width()), int(r.height())]
        if self.region != newRegion:
            self.region = newRegion
            self.cam.setParam('region', self.region, autoRestart=autoRestart)
        
    #def scaleToImage(self):
        #self.gv.scaleToImage(self.imageItem)
            
    #@trace
    def closeEvent(self, ev):
        self.quit()

    #@trace
    def quit(self):
        geom = self.geometry()
        uiState = {'window': str(self.saveState().toPercentEncoding()), 'geometry': [geom.x(), geom.y(), geom.width(), geom.height()]}
        Manager.getManager().writeConfigFile(uiState, self.stateFile)
        
        
        
        if self.hasQuit:
            return
        try:
            self.recordThread.sigShowMessage.disconnect(self.showMessage)
            self.recordThread.finished.disconnect(self.recordThreadStopped)
            self.recordThread.sigRecordingFailed.disconnect(self.recordingFailed)
            self.recordThread.sigRecordingFinished.disconnect(self.recordFinished)
        except TypeError:
            pass
        
        try:
            self.cam.sigNewFrame.disconnect(self.newFrame)
            self.cam.sigCameraStopped.disconnect(self.cameraStopped)
            self.cam.sigCameraStarted.disconnect(self.cameraStarted)
            self.cam.sigShowMessage.disconnect(self.showMessage)
        except TypeError:
            pass
        
        self.hasQuit = True
        if self.cam.isRunning():
            self.cam.stop()
            if not self.cam.wait(10000):
                printExc("Timed out while waiting for acq thread exit!")
        if self.recordThread.isRunning():
            self.recordThread.stop()
            if not self.recordThread.wait(10000):
                raise Exception("Timed out while waiting for rec. thread exit!")
        del self.recordThread  ## Required due to cyclic reference
        self.module.quit(fromUi=True)

    #@trace
    def updateMouse(self, pos=None):
        if pos is None:
            if not hasattr(self, 'mouse'):
                return
            pos = self.mouse
        else:
            pos = self.view.mapSceneToView(pos)
        self.mouse = pos
        self.xyLabel.setText("X:%0.1fum Y:%0.1fum" % (pos.x() * 1e6, pos.y() * 1e6))
        
        img = self.imageItem.image
        if img is None:
            return
        pos = self.imageItem.mapFromView(pos)
        if pos.x() < 0 or pos.y() < 0:
            z = ""
        else:
            try:
                z = img[int(pos.x()), int(pos.y())]
                if hasattr(z, 'shape') and len(z.shape) > 0:
                    z = "Z:(%s, %s, %s)" % (str(z[0]), str(z[1]), str(z[2]))
                else:
                    z = "Z:%s" % str(z)
            except IndexError:
                z = ""
    
        
        self.vLabel.setText(z)
            

    #@trace
    def cameraStopped(self):
        self.toggleRecord(False)
        #self.backgroundFrame = None
        self.ui.btnAcquire.setChecked(False)
        self.ui.btnAcquire.setEnabled(True)
        
    #@trace
    def cameraStarted(self):
        #self.AGCLastMax = None
        #self.AGCLastMin = None
        self.ui.btnAcquire.setChecked(True)
        self.ui.btnAcquire.setEnabled(True)

    def binningComboChanged(self, args):
        self.setBinning(*args)
        
    #@trace
    def setBinning(self, ind=None, autoRestart=True):
        """Set camera's binning value. If ind is specified, it is the index from binningCombo from which to grab the new binning value."""
        self.backgroundFrame = None
        if ind is not None:
            self.binning = int(self.ui.binningCombo.itemText(ind))
        self.cam.setParam('binning', (self.binning, self.binning), autoRestart=autoRestart)
        self.clearFrameBuffer()
        self.updateRgnLabel()
        
    def setUiBinning(self, b):
        ind = self.ui.binningCombo.findText(str(b))
        if ind == -1:
            raise Exception("Binning mode %s not in list." % str(b))
        self.ui.binningCombo.setCurrentIndex(ind)
        
    #@trace
    def setExposure(self, e=None, autoRestart=True):
        if e is not None:
            self.exposure = e
        self.cam.setParam('exposure', self.exposure, autoRestart=autoRestart)
        
    #@trace
    def openCamera(self, ind=0):
        try:
            self.bitDepth = self.cam.getParam('bitDepth')
            #self.setLevelRange()
            self.camSize = self.cam.getParam('sensorSize')
            self.ui.statusbar.showMessage("Opened camera %s" % self.cam, 5000)
            self.scope = self.module.cam.getScopeDevice()
            
            try:
                bins = self.cam.listParams('binning')[0][0]
            except:
                bins = self.cam.listParams('binningX')[0]
            bins.sort()
            bins.reverse()
            for b in bins:
                self.ui.binningCombo.addItem(str(b))
            
            
        except:
            self.ui.statusbar.showMessage("Error opening camera")
            raise
    

    #@trace
    def updateCameraDecorations(self):
        ps = self.cameraScale
        pos = self.cameraCenter
        cs = self.camSize
        if ps is None:
            return
        
        ## move scope group
        m = QtGui.QTransform()
        m.translate(self.scopeCenter[0], self.scopeCenter[1])
        self.scopeItemGroup.setTransform(m)
        
        ## move and scale camera group
        m = QtGui.QTransform()
        m.translate(pos[0], pos[1])
        m.scale(ps[0], ps[1])
        m.translate(-cs[0]*0.5, -cs[1]*0.5)
        self.cameraItemGroup.setTransform(m)
        
        
        
        

    #@trace
    def setRegion(self, rgn=None):
        self.backgroundFrame = None
        if rgn is None:
            rgn = [0, 0, self.camSize[0]-1, self.camSize[1]-1]
        self.roi.setPos([rgn[0], rgn[1]])
        self.roi.setSize([self.camSize[0], self.camSize[1]])
        self.updateRegion()
            
    #@trace
    def updateRgnLabel(self):
        img = self.imageItem.image
        if img is None:
            return
        self.rgnLabel.setText('[%d, %d, %d, %d] %dx%d' % (self.region[0], self.region[1], (img.shape[0]-1)*self.binning, (img.shape[1]-1)*self.binning, self.binning, self.binning))
    
    #@trace
    #def setLevelRange(self, rmin=None, rmax=None):
        ### 
        #if rmin is None:
            #if self.ui.btnAutoGain.isChecked():
                #rmin = 0.0
                #rmax = 1.0
                #self.ui.histogram.setLevels(rmin, rmax)
            #else:
                #bl, wl = self.getLevels()
                #if self.ui.divideBgBtn.isChecked():
                    #rmin = 0.0
                    #rmax = 2.0
                #else:
                    #rmin = 0.0
                    #rmax = float(2**self.bitDepth - 1)
                    #self.ui.histogram.setLevels(bl/rmax, wl/rmax)
        #self.levelMin = rmin
        #self.levelMax = rmax
        
        
    #@trace
    def getLevels(self):
        return self.ui.histogram.getLevels()

    #@trace
    def toggleAutoGain(self, b):
        if b:
            self.lastAGCMax = None
            #self.ui.histogram.setLevels(*self.lastMinMax)
            
            

    #@trace
    def toggleAcquire(self):
        if self.ui.btnAcquire.isChecked():
            try:
                self.cam.setParam('triggerMode', 'Normal', autoRestart=False)
                self.setBinning(autoRestart=False)
                self.setExposure(autoRestart=False)
                self.updateRegion(autoRestart=False)
                self.cam.start()
                Manager.logMsg("Camera started aquisition.", importance=0)
            except:
                self.ui.btnAcquire.setChecked(False)
                printExc("Error starting camera:")
                
        else:
            #print "ACQ untoggled, stop record"
            self.toggleRecord(False)
            self.cam.stop()
            Manager.logMsg("Camera stopped acquisition.", importance=0)
            
    #@trace
    def addPlotFrame(self, frame):
        #sys.stdout.write('+')
        prof = Profiler('CameraWindow.addPlotFrame', disabled=True)
        if self.imageItem.width() is None:
            return
        
        ## Get rid of old frames
        minTime = None
        now = ptime.time()
        #if len(self.frameBuffer) > 0:
            #while len(self.frameBuffer) > 0 and self.frameBuffer[0][1]['time'] < (now-self.ui.spinROITime.value()):
                #self.frameBuffer.pop(0)
        for r in self.ROIs:
            #print " >>", r['times'], now, frame[1]['time'], self.ui.spinROITime.value(), now-self.ui.spinROITime.value()
            while len(r['times']) > 0 and r['times'][0] < (now-self.ui.spinROITime.value()):
                r['times'].pop(0)
                r['vals'].pop(0)
            #print " <<", r['times']
            if len(r['times']) > 0 and (minTime is None or r['times'][0] < minTime):
                minTime = r['times'][0]
        if minTime is None:
            minTime = frame[1]['time']
                
        prof.mark('remove old frames')
            
        ## add new frame
        draw = False
        if self.lastPlotTime is None or now - self.lastPlotTime > 0.05:
            draw = True
            self.lastPlotTime = now
            
        for r in self.ROIs:
            d = r['roi'].getArrayRegion(frame[0], self.imageItem, axes=(0,1))
            prof.mark('get array rgn')
            if d is None:
                continue
            if d.size < 1:
                val = 0
            else:
                val = d.mean()
            r['vals'].append(val)
            r['times'].append(frame[1]['time'])
            prof.mark('append')
            if draw:
                r['plot'].setData(array(r['times'])-minTime, r['vals'])
                prof.mark('draw')
        prof.finish()
    
            
    #@trace
    def newFrame(self, frame):
        #if hasattr(self.acquireThread, 'fps') and self.acquireThread.fps is not None:
        #print "    New frame", frame[1]['id']
        lf = None
        if self.nextFrame is not None:
            lf = self.nextFrame
        elif self.currentFrame is not None:
            lf = self.currentFrame
            
        if lf is not None:
            fps = frame[1]['fps']
            if fps is not None:
                #print self.fps, 1.0/dt
                if self.fps is None:
                    self.fps = fps
                else:
                    self.fps = 1.0 / (0.9/self.fps + 0.1/fps)  ## inversion is necessary because dt varies linearly, but fps varies hyperbolically
                self.fpsLabel.setText('%02.2ffps' % self.fps)
        
        ## Update ROI plots, if any
        if self.ui.checkEnableROIs.isChecked():
            self.addPlotFrame(frame)
            
        ## self.nextFrame gets picked up by drawFrame() at some point
        self.nextFrame = frame
        
        ## stop collecting bg frames if we are in static mode and time is up
        if self.ui.collectBgBtn.isChecked() and not self.ui.contAvgBgCheck.isChecked():
            #if self.bgStartTime == None:
                #self.bgStartTime = ptime.time()
            timeLeft = self.ui.bgTimeSpin.value() - (ptime.time()-self.bgStartTime)
            if timeLeft > 0:
                self.ui.collectBgBtn.setText("Collecting... (%d)" % int(timeLeft+1))
            else:
                self.ui.collectBgBtn.setChecked(False)
                self.ui.collectBgBtn.setText("Collect Background")
                
        if self.ui.collectBgBtn.isChecked():
            if self.ui.contAvgBgCheck.isChecked():
                x = 1.0 - 1.0 / (self.ui.bgTimeSpin.value()+1.0)
            else:
                x = float(self.bgFrameCount)/(self.bgFrameCount + 1)
                self.bgFrameCount += 1
                
            if self.backgroundFrame == None:
                self.backgroundFrame = frame[0].astype(float)
            else:
                #print "mix:", x
                self.backgroundFrame = x * self.backgroundFrame + (1-x)*frame[0].astype(float)
    
    def collectBgClicked(self, checked):
        ###self.backgroundFrame = ### an average of frames collected -- how to do this?
        if checked:
            if not self.ui.contAvgBgCheck.isChecked():
                self.backgroundFrame = None ## reset background frame
                self.bgFrameCount = 0
                self.bgStartTime = ptime.time()
            self.ui.collectBgBtn.setText("Collecting...")
        else:
            self.ui.collectBgBtn.setText("Collect Background")
        #self.updateBackgroundBlur()
        #pass
    
    def updateBackgroundBlur(self):
        b = self.ui.bgBlurSpin.value()
        if b > 0.0:
            self.blurredBackgroundFrame = scipy.ndimage.gaussian_filter(self.backgroundFrame, (b, b))
        else:
            self.blurredBackgroundFrame = self.backgroundFrame

    def getBackgroundFrame(self):
        if self.backgroundFrame is None:
            return None
        self.updateBackgroundBlur()
        return self.blurredBackgroundFrame
        
    #@trace
    def drawFrame(self):
        if self.hasQuit:
            return
        #sys.stdout.write('+')
        try:
            
            
            
            
            ## If we last drew a frame < 1/30s ago, return.
            t = ptime.time()
            if (self.lastDrawTime is not None) and (t - self.lastDrawTime < .033333):
                #sys.stdout.write('-')
                return
            ## if there is no new frame and no controls have changed, just exit
            if not self.updateFrame and self.nextFrame is None:
                #sys.stdout.write('-')
                return
            self.updateFrame = False
            
            ## If there are no new frames and no previous frames, then there is nothing to draw.
            if self.currentFrame is None and self.nextFrame is None:
                #sys.stdout.write('-')
                return
            
            ## We will now draw a new frame (even if the frame is unchanged)
            self.lastDrawTime = t
            
            ## Handle the next available frame, if there is one.
            if self.nextFrame is not None:
                self.currentFrame = self.nextFrame
                self.nextFrame = None
                #(data, info) = self.currentFrame
                #self.currentClipMask = (data >= (2**self.bitDepth * 0.99)) ##mask of pixels that are saturated
                
                ## If continous background division is enabled, mix the current frame into the background frame
                #if self.ui.continuousBgBtn.isChecked():
                    #if self.backgroundFrame is None or self.backgroundFrame.shape != data.shape:
                        #self.backgroundFrame = data.astype(float)
                    #s = 1.0 - 1.0 / (self.ui.bgTimeSpin.value()+1.0)
                    #self.backgroundFrame *= s
                    #self.backgroundFrame += data * (1.0-s)
                #if self.ui.continuousBgBtn.isChecked() or self.ui.staticBgBtn.isChecked():
                #if self.ui.divideBgBtn.isChecked():
                    #self.updateBackgroundBlur()
            (data, info) = self.currentFrame

            
            ## divide the background out of the current frame if needed
            if self.ui.divideBgBtn.isChecked():
                bg = self.getBackgroundFrame()
                if bg is not None:
                    data = data / bg
            
            ## Set new levels if auto gain is enabled
            if self.ui.btnAutoGain.isChecked():
                cw = self.ui.spinAutoGainCenterWeight.value()
                (w,h) = data.shape
                center = data[w/2.-w/6.:w/2.+w/6., h/2.-h/6.:h/2.+h/6.]
                minVal = data.min() * (1.0-cw) + center.min() * cw
                maxVal = data.max() * (1.0-cw) + center.max() * cw
                
                ## Smooth min/max range to avoid noise
                if self.lastMinMax is None:
                    minVal = minVal
                    maxVal = maxVal
                else:
                    s = 1.0 - 1.0 / (self.ui.spinAutoGainSpeed.value()+1.0)
                    minVal = self.lastMinMax[0] * s + minVal * (1.0-s)
                    maxVal = self.lastMinMax[1] * s + maxVal * (1.0-s)
                    
                self.lastMinMax = [minVal, maxVal]
                
                ## and convert fraction of previous range into new levels
                bl = self.autoGainLevels[0] * (maxVal-minVal) + minVal
                wl = self.autoGainLevels[1] * (maxVal-minVal) + minVal
                
                #self.AGCLastMax = maxVal
                #self.AGCLastMin = minVal
                
                #self.lastMinMax = minVal, maxVal
                self.ignoreLevelChange = True
                try:
                    self.ui.histogram.setLevels(bl, wl)
                    self.ui.histogram.setHistogramRange(minVal, maxVal, padding=0.05)
                finally:
                    self.ignoreLevelChange = False
            else:
                self.ignoreLevelChange = True
                try:
                    self.ui.histogram.setHistogramRange(0, 2**self.bitDepth)
                finally:
                    self.ignoreLevelChange = False
            
            ## Update histogram plot
            #self.updateHistogram(self.currentFrame[0], wl, bl)
            
            ## Translate and scale image based on ROI and binning
            m = QtGui.QTransform()
            m.translate(info['region'][0], info['region'][1])
            m.scale(*info['binning'])
            
            ## update image in viewport
            self.imageItem.updateImage(data)#, levels=[bl, wl])
            self.imageItem.setTransform(m)

            ## Update viewport to correct for scope movement/scaling
            newPos = info['centerPosition']
            if newPos != self.cameraCenter:
                self.sigCameraPosChanged.emit()
                diff = [newPos[0] - self.cameraCenter[0], newPos[1] - self.cameraCenter[1]]
                self.view.translateBy([diff[0], diff[1]])
                self.cameraCenter = newPos
                self.scopeCenter = info['scopePosition']
                self.updateCameraDecorations()
            
            newScale = [info['pixelSize'][0] / info['binning'][0], info['pixelSize'][1] / info['binning'][1]]
            if newScale != self.cameraScale:  ## If scale has changed, re-center on new objective.
                self.sigCameraScaleChanged.emit()
                self.centerView()
                self.cameraScale = newScale
                self.updateCameraDecorations()


            ## update info for pixel under mouse pointer
            self.updateMouse()
            self.updateRgnLabel()

            
            #if self.ui.checkEnableROIs.isChecked():
                #self.ui.plotWidget.replot()
           


        except:
            printExc('Error while drawing new frames:')
        finally:
            pass
            #QtCore.QTimer.singleShot(1, self.drawFrame)
            ## avoiding possible singleShot-induced crashes

        #sys.stdout.write('!')

    #def updateHistogram(self, data, wl, bl):
        #return
        ##now = time.time()
        ##if now > self.lastHistogramUpdate + 1.0:
            ##avg = data.mean()
            ##self.avgLevelLine.setLine(0.0, avg, 1.0, avg)
            ##bins = np.linspace(0, 2**self.bitDepth, 500)
            ##h = np.histogram(data, bins=bins)
            ##xVals = h[0].astype(np.float32)/h[0].max()
            ##self.histogramCurve.setData(x=xVals, y=bins[:-1])
            ##self.lastHistogramUpdate = now

<|MERGE_RESOLUTION|>--- conflicted
+++ resolved
@@ -14,7 +14,7 @@
 from metaarray import *
 import lib.Manager as Manager
 from RecordThread import RecordThread
-from lib.LogWindow import LogButton
+from lib.LogWindow import LogButton
 from StatusBar import StatusBar
 
 traceDepth = 0
@@ -146,7 +146,7 @@
         self.fpsLabel.setFont(font)
         self.fpsLabel.setFixedWidth(50)
         self.vLabel.setFixedWidth(50)
-        self.logBtn = LogButton('Log')
+        self.logBtn = LogButton('Log')
         self.setStatusBar(StatusBar())
         self.statusBar().addPermanentWidget(self.recLabel)
         self.statusBar().addPermanentWidget(self.xyLabel)
@@ -154,16 +154,10 @@
         self.statusBar().addPermanentWidget(self.tLabel)
         self.statusBar().addPermanentWidget(self.vLabel)
         self.statusBar().addPermanentWidget(self.fpsLabel)
-<<<<<<< HEAD
         #self.statusBar().addPermanentWidget(self.logBtn)
         #self.logBtn.clicked.connect(module.manager.showLogWindow)
         
-=======
-        self.statusBar().addPermanentWidget(self.logBtn)
-        self.logBtn.clicked.connect(module.manager.showLogWindow)
-
         ## done with UI
->>>>>>> 68447ace
         self.show()
         #self.ui.plotWidget.resize(self.ui.plotWidget.size().width(), 40)
         
