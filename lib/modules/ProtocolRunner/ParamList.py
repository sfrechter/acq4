# -*- coding: utf-8 -*-
from PyQt4 import QtGui, QtCore
from advancedTypes import OrderedDict

class ParamList(QtGui.QTreeWidget):
    def __init__(self, *args):
        QtGui.QTreeWidget.__init__(self, *args)
        self.header().setResizeMode(QtGui.QHeaderView.ResizeToContents)
        self.setAnimated(False)


    checkStateMap = {
        True: QtCore.Qt.Checked,
        False: QtCore.Qt.Unchecked
    }
    
    def updateList(self, dev, params):
        """Update the list of sequence parameters for dev."""
        # Catalog the parameters that already exist for this device:
        items = {}
        for i in self.findItems(dev, QtCore.Qt.MatchExactly | QtCore.Qt.MatchRecursive, 0):
            items[str(i.text(1))] = i
        ## Add new sequence parameters, update old ones
        for p in params:
            if p not in items:
                #print dev, p, params[p]
                item = QtGui.QTreeWidgetItem([dev, p, str(len(params[p]))])
                item.setFlags(
                    QtCore.Qt.ItemIsSelectable | 
                    QtCore.Qt.ItemIsDragEnabled |
                    QtCore.Qt.ItemIsDropEnabled |
                    QtCore.Qt.ItemIsUserCheckable |
                    QtCore.Qt.ItemIsEnabled)
                item.setCheckState(0, QtCore.Qt.Checked)
                items[p] = item
                if dev == 'protocol' and p == 'repetitions':
                    self.insertTopLevelItem(0, item)
                else:
                    self.addTopLevelItem(item)
                self.expandAll()
                #item.setExpanded(True)  ## Must happen AFTER adding to tree.  Also this causes warnings to appear (and possibly other problems?)
<<<<<<< HEAD
            #items[p].setData(2, QtCore.Qt.DisplayRole, str(len(params[p])))
            items[p].data = [dev, p, len(params[p])]
=======
            #items[p].setData(2, QtCore.Qt.DisplayRole, QtCore.QVariant(str(len(params[p]))))
            items[p].setText(2, str(len(params[p])))
            items[p].paramData = [dev, p, str(len(params[p]))]
>>>>>>> ac74ab27
            items[p].params = list(params[p])
            
        ## remove non-existent sequence parameters (but not their children)
        for key in items:
            if key not in params:
                item = items[key]
                childs = item.takeChildren()
                p = item.parent()
                if p is None:
                    ind = self.indexOfTopLevelItem(item)
                    self.takeTopLevelItem(ind)
                    for c in childs:
                        self.addTopLevelItem(c)
                else:
                    p.removeChild(item)
                    for c in childs:
                        p.addChild(c)
    
    def saveState(self):
        state = []
        for i in self.topLevelItems():
            d = self.itemData(i)
            childs = []
            for j in range(i.childCount()):
                dd = self.itemData(i.child(j))
                childs.append(dd)
            state.append(d + (childs,))
        return state
        
    
    def loadState(self, state):
        """Order all parameters to match order in list. Does not create or destroy any parameters."""
        items = self.topLevelItems()
        
        ordered = []
        
        ## Go through parameter list, remove items from treewidget and store in temporary list
        for p in state:
            (dev, param, enabled, childs) = p
            item = self.findItem(dev, param)
            if item is None:
                continue
            item.setCheckState(0, ParamList.checkStateMap[enabled])
            o2 = []
            ordered.append((self.takeItem(item), o2))
            for c in childs:
                (dev2, param2, enabled2) = c
                item = self.findItem(dev2, param2)
                if item is None:
                    continue
                item.setCheckState(0, ParamList.checkStateMap[enabled])
                o2.append(self.takeItem(item))
        
        ## Re-add items from param list in correct order
        for i in ordered:
            self.addTopLevelItem(i[0])
            for i2 in i[1]:
                i[0].addChild(i2)
        
        
        
    
    def dropEvent(self, ev):
        QtGui.QTreeWidget.dropEvent(self, ev)
        
        ## Enable drop for top-level items, disable for all others.
        for i in self.topLevelItems():
            i.setFlags(i.flags() | QtCore.Qt.ItemIsDropEnabled)
            for j in range(i.childCount()):
                i.child(j).setFlags(i.flags() & (~QtCore.Qt.ItemIsDropEnabled))
            i.setExpanded(True)
                
    def itemData(self, item):
        dev = str(item.text(0))
        param = str(item.text(1))
        enab = (item.checkState(0)==QtCore.Qt.Checked)
        return(dev, param, enab)
        
    def topLevelItems(self):
        items = []
        for i in range(self.topLevelItemCount()):
            items.append(self.topLevelItem(i))
        return items
        
    def findItem(self, dev, param):
        items = self.findItems(dev, QtCore.Qt.MatchExactly | QtCore.Qt.MatchRecursive, 0)
        for i in items:
<<<<<<< HEAD
            #p = i.data(1, QtCore.Qt.DisplayRole)
            p = i.data[1]
=======
            #p = str(i.data(1, QtCore.Qt.DisplayRole).toString())
            p = i.paramData[1]
>>>>>>> ac74ab27
            if p == param:
                return i
        return None
        
    def takeItem(self, item):
        p = item.parent()
        if p is None:
            return self.takeTopLevelItem(self.indexOfTopLevelItem(item))
        else:
            return p.takeChild(p.indexOfChild(item))

    def listParams(self):
        """Return a list of tuples, one for each parameter in the list: (device, parameter, number, [childs])
        If the parameter has children, then (device, parameter) is listed for each enabled parameter."""
        
        params = []
        for i in self.topLevelItems():
            (dev, param, enabled) = self.itemData(i)
            if enabled:
<<<<<<< HEAD
                num = int(i.text(2))
=======
                #num = i.text(2).toInt()[0]
                num = i.paramData[2]
>>>>>>> ac74ab27
                childs = []
                for j in range(i.childCount()):
                    (dev2, param2, en2) = self.itemData(i.child(j))
                    if en2:
                        childs.append((dev2, param2))
                params.append((dev, param, i.params, childs))
        return params
        
    def removeDevice(self, dev):
        """Remove all parameters for a specific device"""
        items = self.findItems(dev, QtCore.Qt.MatchExactly | QtCore.Qt.MatchRecursive, 0)
        for i in items:
            self.takeItem(i)
        
        <|MERGE_RESOLUTION|>--- conflicted
+++ resolved
@@ -39,14 +39,9 @@
                     self.addTopLevelItem(item)
                 self.expandAll()
                 #item.setExpanded(True)  ## Must happen AFTER adding to tree.  Also this causes warnings to appear (and possibly other problems?)
-<<<<<<< HEAD
-            #items[p].setData(2, QtCore.Qt.DisplayRole, str(len(params[p])))
-            items[p].data = [dev, p, len(params[p])]
-=======
             #items[p].setData(2, QtCore.Qt.DisplayRole, QtCore.QVariant(str(len(params[p]))))
             items[p].setText(2, str(len(params[p])))
             items[p].paramData = [dev, p, str(len(params[p]))]
->>>>>>> ac74ab27
             items[p].params = list(params[p])
             
         ## remove non-existent sequence parameters (but not their children)
@@ -134,13 +129,8 @@
     def findItem(self, dev, param):
         items = self.findItems(dev, QtCore.Qt.MatchExactly | QtCore.Qt.MatchRecursive, 0)
         for i in items:
-<<<<<<< HEAD
-            #p = i.data(1, QtCore.Qt.DisplayRole)
-            p = i.data[1]
-=======
             #p = str(i.data(1, QtCore.Qt.DisplayRole).toString())
             p = i.paramData[1]
->>>>>>> ac74ab27
             if p == param:
                 return i
         return None
@@ -160,12 +150,8 @@
         for i in self.topLevelItems():
             (dev, param, enabled) = self.itemData(i)
             if enabled:
-<<<<<<< HEAD
-                num = int(i.text(2))
-=======
                 #num = i.text(2).toInt()[0]
                 num = i.paramData[2]
->>>>>>> ac74ab27
                 childs = []
                 for j in range(i.childCount()):
                     (dev2, param2, en2) = self.itemData(i.child(j))
