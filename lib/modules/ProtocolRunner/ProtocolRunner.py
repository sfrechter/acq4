--- conflicted
+++ resolved
@@ -18,15 +18,9 @@
 #import sip
 import sys, os
 from HelpfulException import HelpfulException
-<<<<<<< HEAD
-from pyqtgraph.ProgressDialog import ProgressDialog
 #from lib.LogWindow import LogButton
-from StatusBar import StatusBar
-=======
-#from pyqtgraph.ProgressDialog import ProgressDialog
-from lib.LogWindow import LogButton
 import pyqtgraph as pg
->>>>>>> 06134ffa
+
 
 #import pdb
 
@@ -100,7 +94,7 @@
         
         #self.logBtn = LogButton("Log")
         #self.win.statusBar().addPermanentWidget(self.logBtn)
-        self.win.setStatusBar(StatusBar())
+        self.win.setStatusBar(pg.StatusBar())
         
         self.ui.protoDurationSpin.setOpts(dec=True, bounds=[1e-3,None], step=1, minStep=1e-3, suffix='s', siPrefix=True)
         self.ui.protoLeadTimeSpin.setOpts(dec=True, bounds=[0,None], step=1, minStep=10e-3, suffix='s', siPrefix=True)
