--- conflicted
+++ resolved
@@ -47,12 +47,8 @@
     sigHoverEvent = QtCore.Signal(object)
     sigClicked = QtCore.Signal(object, object)
     sigRemoveRequested = QtCore.Signal(object)
-    
-<<<<<<< HEAD
-    def __init__(self, pos, size=Point(1, 1), angle=0.0, invertible=False, maxBounds=None, snapSize=1.0, scaleSnap=False, translateSnap=False, rotateSnap=False, parent=None, pen=None, hoverPen=None, movable=True):
-=======
-    def __init__(self, pos, size=Point(1, 1), angle=0.0, invertible=False, maxBounds=None, snapSize=1.0, scaleSnap=False, translateSnap=False, rotateSnap=False, parent=None, pen=None, movable=True, removable=False):
->>>>>>> e8915fa8
+
+    def __init__(self, pos, size=Point(1, 1), angle=0.0, invertible=False, maxBounds=None, snapSize=1.0, scaleSnap=False, translateSnap=False, rotateSnap=False, parent=None, pen=None, hoverPen=None, movable=True, removable=False):
         #QObjectWorkaround.__init__(self)
         GraphicsObject.__init__(self, parent)
         self.setAcceptedMouseButtons(QtCore.Qt.NoButton)
@@ -1520,16 +1516,11 @@
         
         if pos is None:
             pos = [0,0]
-<<<<<<< HEAD
-        ROI.__init__(self, pos, size, **args)
-        
-        pen=self.pen()
-
-=======
-        #pen=args.get('pen', fn.mkPen((100,100,255)))
+
         ROI.__init__(self, pos, size=[1,1], **args)
         self.closed = closed
->>>>>>> e8915fa8
+        pen=self.pen()
+
         self.segments = []
         
         for p in positions:
@@ -1567,7 +1558,7 @@
         #pass
 
     def addSegment(self, h1, h2, index=None):
-        seg = LineSegmentROI(handles=(h1, h2), pen=self.pen, parent=self, movable=False)
+        seg = LineSegmentROI(handles=(h1, h2), pen=self.pen(), parent=self, movable=False)
         if index is None:
             self.segments.append(seg)
         else:
@@ -1600,24 +1591,14 @@
             pos = pos
         else:
             raise Exception("Either an event or a position must be given.")
+
         h1 = segment.handles[0]['item']
         h2 = segment.handles[1]['item']
         
-<<<<<<< HEAD
-        for i, s in enumerate(self.segments):
-            if s == segment:
-                newSegment = LineSegmentROI([h1['pos'], pos], [0,0], handles=(h1['item'], None), pen=segment.pen(), movable=False, acceptsHandles=True, parent=self)
-                self.setSegmentSettings(newSegment)
-                self.segments.insert(i, newSegment)
-                break
-            
-        segment.replaceHandle(0, newSegment.handles[1])
-=======
         i = self.segments.index(segment)
         h3 = self.addFreeHandle(pos, index=self.indexOfHandle(h2))
         self.addSegment(h3, h2, index=i+1)
         segment.replaceHandle(h2, h3)
->>>>>>> e8915fa8
         
 
     #def report(self):
