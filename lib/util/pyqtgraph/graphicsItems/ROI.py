--- conflicted
+++ resolved
@@ -1795,9 +1795,6 @@
         
         for i, p in enumerate(positions):
             self.addFreeHandle(p, item=handles[i])
-<<<<<<< HEAD
-                
-=======
 
             #l.sigRegionChanged.connect(self.roiChangedEvent)
             #l.sigRegionChangeStarted.connect(self.roiChangeStartedEvent)
@@ -1856,7 +1853,6 @@
         #if evPos - self.handles[0].pos() == Point(0.,0.) or evPos-handles[1].pos() == Point(0.,0.):
         #    return
         #self.parentROI.newHandleRequested(self, self.mapToParent(evPos)) ## so now evPos should be passed in in the parents coordinate system
->>>>>>> 77166baf
         
     def listPoints(self):
         return [p['item'].pos() for p in self.handles]
