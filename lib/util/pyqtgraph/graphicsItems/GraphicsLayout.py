--- conflicted
+++ resolved
@@ -132,17 +132,7 @@
     def clear(self):
         items = []
         for i in list(self.items.keys()):
-<<<<<<< HEAD
             try:
                 self.removeItem(i)
             except:
                 pass
-
-## Must be imported at the end to avoid cyclic-dependency hell:
-from .ViewBox import ViewBox
-from .PlotItem import PlotItem
-from .LabelItem import LabelItem
-=======
-            self.removeItem(i)
-
->>>>>>> 520eed78
