# -*- coding: utf-8 -*-
"""
ImageView.py -  Widget for basic image dispay and analysis
Copyright 2010  Luke Campagnola
Distributed under MIT/X11 license. See license.txt for more infomation.

Widget used for displaying 2D or 3D data. Features:
  - float or int (including 16-bit int) image display via ImageItem
  - zoom/pan via GraphicsView
  - black/white level controls
  - time slider for 3D data sets
  - ROI plotting
  - Image normalization through a variety of methods
"""

from ImageViewTemplate import *
from graphicsItems import *
<<<<<<< HEAD
from graphicsItems.ROI import ROI
=======
>>>>>>> bfc74451
#from widgets import ROI
from Qt import QtCore, QtGui
import sys
#from numpy import ndarray
import ptime
import numpy as np
import debug

from SignalProxy import SignalProxy

class PlotROI(ROI):
    def __init__(self, size):
        ROI.__init__(self, pos=[0,0], size=size, scaleSnap=True, translateSnap=True)
        self.addScaleHandle([1, 1], [0, 0])
        self.addRotateHandle([0, 0], [0.5, 0.5])


class ImageView(QtGui.QWidget):
    
    sigTimeChanged = QtCore.Signal(object, object)
    sigProcessingChanged = QtCore.Signal(object)
    
    def __init__(self, parent=None, name="ImageView", *args):
        QtGui.QWidget.__init__(self, parent, *args)
        self.levelMax = 4096
        self.levelMin = 0
        self.name = name
        self.image = None
        self.imageDisp = None
        self.ui = Ui_Form()
        self.ui.setupUi(self)
        self.scene = self.ui.graphicsView.sceneObj
        
        self.ignoreTimeLine = False
        
        if 'linux' in sys.platform.lower():   ## Stupid GL bug in linux.
            self.ui.graphicsView.setViewport(QtGui.QWidget())
        
        self.ui.graphicsView.enableMouse(True)
        self.ui.graphicsView.autoPixelRange = False
        self.ui.graphicsView.setAspectLocked(True)
        #self.ui.graphicsView.invertY()
        self.ui.graphicsView.enableMouse()
        
        self.ticks = [t[0] for t in self.ui.gradientWidget.listTicks()]
        self.ticks[0].colorChangeAllowed = False
        self.ticks[1].colorChangeAllowed = False
        self.ui.gradientWidget.allowAdd = False
        self.ui.gradientWidget.setTickColor(self.ticks[1], QtGui.QColor(255,255,255))
        self.ui.gradientWidget.setOrientation('right')
        
        self.imageItem = ImageItem()
        self.scene.addItem(self.imageItem)
        self.currentIndex = 0
        
        self.ui.normGroup.hide()

        self.roi = PlotROI(10)
        self.roi.setZValue(20)
        self.scene.addItem(self.roi)
        self.roi.hide()
        self.normRoi = PlotROI(10)
        self.normRoi.setPen(QtGui.QPen(QtGui.QColor(255,255,0)))
        self.normRoi.setZValue(20)
        self.scene.addItem(self.normRoi)
        self.normRoi.hide()
        #self.ui.roiPlot.hide()
        self.roiCurve = self.ui.roiPlot.plot()
        self.timeLine = InfiniteLine(0, movable=True)
        self.timeLine.setPen(QtGui.QPen(QtGui.QColor(255, 255, 0, 200)))
        self.timeLine.setZValue(1)
        self.ui.roiPlot.addItem(self.timeLine)
        self.ui.splitter.setSizes([self.height()-35, 35])
        self.ui.roiPlot.showScale('left', False)
        
        self.keysPressed = {}
        self.playTimer = QtCore.QTimer()
        self.playRate = 0
        self.lastPlayTime = 0
        
        #self.normLines = []
        #for i in [0,1]:
            #l = InfiniteLine(self.ui.roiPlot, 0)
            #l.setPen(QtGui.QPen(QtGui.QColor(0, 100, 200, 200)))
            #self.ui.roiPlot.addItem(l)
            #self.normLines.append(l)
            #l.hide()
        self.normRgn = LinearRegionItem('vertical')
        self.normRgn.setZValue(0)
        self.ui.roiPlot.addItem(self.normRgn)
        self.normRgn.hide()
            
        ## wrap functions from graphics view
        for fn in ['addItem', 'removeItem']:
            setattr(self, fn, getattr(self.ui.graphicsView, fn))

        self.timeLine.sigPositionChanged.connect(self.timeLineChanged)
        self.ui.gradientWidget.sigGradientChanged.connect(self.updateImage)
        self.ui.roiBtn.clicked.connect(self.roiClicked)
        self.roi.sigRegionChanged.connect(self.roiChanged)
        self.ui.normBtn.toggled.connect(self.normToggled)
        self.ui.normDivideRadio.clicked.connect(self.normRadioChanged)
        self.ui.normSubtractRadio.clicked.connect(self.normRadioChanged)
        self.ui.normOffRadio.clicked.connect(self.normRadioChanged)
        self.ui.normROICheck.clicked.connect(self.updateNorm)
        self.ui.normFrameCheck.clicked.connect(self.updateNorm)
        self.ui.normTimeRangeCheck.clicked.connect(self.updateNorm)
        self.playTimer.timeout.connect(self.timeout)
        
        self.normProxy = SignalProxy(self.normRgn.sigRegionChanged, slot=self.updateNorm)
        self.normRoi.sigRegionChangeFinished.connect(self.updateNorm)
        
        self.ui.roiPlot.registerPlot(self.name + '_ROI')
        
        self.noRepeatKeys = [QtCore.Qt.Key_Right, QtCore.Qt.Key_Left, QtCore.Qt.Key_Up, QtCore.Qt.Key_Down, QtCore.Qt.Key_PageUp, QtCore.Qt.Key_PageDown]

    def close(self):
        self.ui.roiPlot.close()
        self.ui.graphicsView.close()
        self.ui.gradientWidget.sigGradientChanged.disconnect(self.updateImage)
        self.scene.clear()
        del self.image
        del self.imageDisp
        self.setParent(None)
        
    def keyPressEvent(self, ev):
        #print ev.key()
        if ev.key() == QtCore.Qt.Key_Space:
            if self.playRate == 0:
                fps = (self.getProcessedImage().shape[0]-1) / (self.tVals[-1] - self.tVals[0])
                self.play(fps)
                #print fps
            else:
                self.play(0)
            ev.accept()
        elif ev.key() == QtCore.Qt.Key_Home:
            self.setCurrentIndex(0)
            self.play(0)
            ev.accept()
        elif ev.key() == QtCore.Qt.Key_End:
            self.setCurrentIndex(self.getProcessedImage().shape[0]-1)
            self.play(0)
            ev.accept()
        elif ev.key() in self.noRepeatKeys:
            ev.accept()
            if ev.isAutoRepeat():
                return
            self.keysPressed[ev.key()] = 1
            self.evalKeyState()
        else:
            QtGui.QWidget.keyPressEvent(self, ev)

    def keyReleaseEvent(self, ev):
        if ev.key() in [QtCore.Qt.Key_Space, QtCore.Qt.Key_Home, QtCore.Qt.Key_End]:
            ev.accept()
        elif ev.key() in self.noRepeatKeys:
            ev.accept()
            if ev.isAutoRepeat():
                return
            try:
                del self.keysPressed[ev.key()]
            except:
                self.keysPressed = {}
            self.evalKeyState()
        else:
            QtGui.QWidget.keyReleaseEvent(self, ev)
        
        
    def evalKeyState(self):
        if len(self.keysPressed) == 1:
            key = self.keysPressed.keys()[0]
            if key == QtCore.Qt.Key_Right:
                self.play(20)
                self.jumpFrames(1)
                self.lastPlayTime = ptime.time() + 0.2  ## 2ms wait before start
                                                        ## This happens *after* jumpFrames, since it might take longer than 2ms
            elif key == QtCore.Qt.Key_Left:
                self.play(-20)
                self.jumpFrames(-1)
                self.lastPlayTime = ptime.time() + 0.2
            elif key == QtCore.Qt.Key_Up:
                self.play(-100)
            elif key == QtCore.Qt.Key_Down:
                self.play(100)
            elif key == QtCore.Qt.Key_PageUp:
                self.play(-1000)
            elif key == QtCore.Qt.Key_PageDown:
                self.play(1000)
        else:
            self.play(0)
        
    def play(self, rate):
        #print "play:", rate
        self.playRate = rate
        if rate == 0:
            self.playTimer.stop()
            return
            
        self.lastPlayTime = ptime.time()
        if not self.playTimer.isActive():
            self.playTimer.start(16)
            
        
    def timeout(self):
        now = ptime.time()
        dt = now - self.lastPlayTime
        if dt < 0:
            return
        n = int(self.playRate * dt)
        #print n, dt
        if n != 0:
            #print n, dt, self.lastPlayTime
            self.lastPlayTime += (float(n)/self.playRate)
            if self.currentIndex+n > self.image.shape[0]:
                self.play(0)
            self.jumpFrames(n)
        
    def setCurrentIndex(self, ind):
        self.currentIndex = np.clip(ind, 0, self.getProcessedImage().shape[0]-1)
        self.updateImage()
        self.ignoreTimeLine = True
        self.timeLine.setValue(self.tVals[self.currentIndex])
        self.ignoreTimeLine = False

    def jumpFrames(self, n):
        """If this is a video, move ahead n frames"""
        if self.axes['t'] is not None:
            self.setCurrentIndex(self.currentIndex + n)

    def normRadioChanged(self):
        self.imageDisp = None
        self.updateImage()
        self.roiChanged()
        self.sigProcessingChanged.emit(self)
        
    
    def updateNorm(self):
        #for l, sl in zip(self.normLines, [self.ui.normStartSlider, self.ui.normStopSlider]):
            #if self.ui.normTimeRangeCheck.isChecked():
                #l.show()
            #else:
                #l.hide()
            
            #i, t = self.timeIndex(sl)
            #l.setPos(t)
        
        if self.ui.normTimeRangeCheck.isChecked():
            #print "show!"
            self.normRgn.show()
        else:
            self.normRgn.hide()
        
        if self.ui.normROICheck.isChecked():
            #print "show!"
            self.normRoi.show()
        else:
            self.normRoi.hide()
        
        if not self.ui.normOffRadio.isChecked():
            self.imageDisp = None
            self.updateImage()
            self.roiChanged()
            self.sigProcessingChanged.emit(self)

    def normToggled(self, b):
        self.ui.normGroup.setVisible(b)
        self.normRoi.setVisible(b and self.ui.normROICheck.isChecked())
        self.normRgn.setVisible(b and self.ui.normTimeRangeCheck.isChecked())

    def roiClicked(self):
        if self.ui.roiBtn.isChecked():
            self.roi.show()
            #self.ui.roiPlot.show()
            self.ui.roiPlot.setMouseEnabled(True, True)
            self.ui.splitter.setSizes([self.height()*0.6, self.height()*0.4])
            self.roiCurve.show()
            self.roiChanged()
            self.ui.roiPlot.showScale('left', True)
        else:
            self.roi.hide()
            self.ui.roiPlot.setMouseEnabled(False, False)
            self.ui.roiPlot.setXRange(self.tVals.min(), self.tVals.max())
            self.ui.splitter.setSizes([self.height()-35, 35])
            self.roiCurve.hide()
            self.ui.roiPlot.showScale('left', False)

    def roiChanged(self):
        if self.image is None:
            return
            
        image = self.getProcessedImage()
        if image.ndim == 2:
            axes = (0, 1)
        elif image.ndim == 3:
            axes = (1, 2)
        else:
            return
        data = self.roi.getArrayRegion(image.view(np.ndarray), self.imageItem, axes)
        if data is not None:
            while data.ndim > 1:
                data = data.mean(axis=1)
            if image.ndim == 3:
                self.roiCurve.setData(y=data, x=self.tVals)
            else:
                self.roiCurve.setData(y=data, x=range(len(data)))
                
            #self.ui.roiPlot.replot()

    def setImage(self, img, autoRange=True, autoLevels=True, levels=None, axes=None, xvals=None, pos=None, scale=None):
        """Set the image to be displayed in the widget.
        Options are:
          img:         ndarray; the image to be displayed.
          autoRange:   bool; whether to scale/pan the view to fit the image.
          autoLevels:  bool; whether to update the white/black levels to fit the image.
          levels:      (min, max); the white and black level values to use.
          axes:        {'t':0, 'x':1, 'y':2, 'c':3}; Dictionary indicating the interpretation for each axis.
                       This is only needed to override the default guess.
        """
        prof = debug.Profiler('ImageView.setImage', disabled=True)
        
        if not isinstance(img, np.ndarray):
            raise Exception("Image must be specified as ndarray.")
        self.image = img
        
        if xvals is not None:
            self.tVals = xvals
        elif hasattr(img, 'xvals'):
            try:
                self.tVals = img.xvals(0)
            except:
                self.tVals = np.arange(img.shape[0])
        else:
            self.tVals = np.arange(img.shape[0])
        #self.ui.timeSlider.setValue(0)
        #self.ui.normStartSlider.setValue(0)
        #self.ui.timeSlider.setMaximum(img.shape[0]-1)
        prof.mark('1')
        
        if axes is None:
            if img.ndim == 2:
                self.axes = {'t': None, 'x': 0, 'y': 1, 'c': None}
            elif img.ndim == 3:
                if img.shape[2] <= 4:
                    self.axes = {'t': None, 'x': 0, 'y': 1, 'c': 2}
                else:
                    self.axes = {'t': 0, 'x': 1, 'y': 2, 'c': None}
            elif img.ndim == 4:
                self.axes = {'t': 0, 'x': 1, 'y': 2, 'c': 3}
            else:
                raise Exception("Can not interpret image with dimensions %s" % (str(img.shape)))
        elif isinstance(axes, dict):
            self.axes = axes.copy()
        elif isinstance(axes, list) or isinstance(axes, tuple):
            self.axes = {}
            for i in range(len(axes)):
                self.axes[axes[i]] = i
        else:
            raise Exception("Can not interpret axis specification %s. Must be like {'t': 2, 'x': 0, 'y': 1} or ('t', 'x', 'y', 'c')" % (str(axes)))
            
        for x in ['t', 'x', 'y', 'c']:
            self.axes[x] = self.axes.get(x, None)
        prof.mark('2')
            
        self.imageDisp = None
        
        
        if levels is None and autoLevels:
            self.autoLevels()
        if levels is not None:  ## this does nothing since getProcessedImage sets these values again.
            self.levelMax = levels[1]
            self.levelMin = levels[0]
        prof.mark('3')
            
        self.currentIndex = 0
        self.updateImage()
        if self.ui.roiBtn.isChecked():
            self.roiChanged()
        prof.mark('4')
            
            
        if self.axes['t'] is not None:
            #self.ui.roiPlot.show()
            self.ui.roiPlot.setXRange(self.tVals.min(), self.tVals.max())
            self.timeLine.setValue(0)
            #self.ui.roiPlot.setMouseEnabled(False, False)
            if len(self.tVals) > 1:
                start = self.tVals.min()
                stop = self.tVals.max() + abs(self.tVals[-1] - self.tVals[0]) * 0.02
            elif len(self.tVals) == 1:
                start = self.tVals[0] - 0.5
                stop = self.tVals[0] + 0.5
            else:
                start = 0
                stop = 1
            for s in [self.timeLine, self.normRgn]:
                s.setBounds([start, stop])
        #else:
            #self.ui.roiPlot.hide()
        prof.mark('5')
            
        self.imageItem.resetTransform()
        if scale is not None:
            self.imageItem.scale(*scale)
        if pos is not None:
            self.imageItem.setPos(*pos)
        prof.mark('6')
            
        if autoRange:
            self.autoRange()
        self.roiClicked()
        prof.mark('7')
        prof.finish()
            
    def autoLevels(self):
        image = self.getProcessedImage()
        
        #self.ui.whiteSlider.setValue(self.ui.whiteSlider.maximum())
        #self.ui.blackSlider.setValue(0)
        
        self.ui.gradientWidget.setTickValue(self.ticks[0], 0.0)
        self.ui.gradientWidget.setTickValue(self.ticks[1], 1.0)
        self.imageItem.setLevels(white=self.whiteLevel(), black=self.blackLevel())
            

    def autoRange(self):
        image = self.getProcessedImage()
        
        #self.ui.graphicsView.setRange(QtCore.QRectF(0, 0, image.shape[self.axes['x']], image.shape[self.axes['y']]), padding=0., lockAspect=True)        
        self.ui.graphicsView.setRange(self.imageItem.sceneBoundingRect(), padding=0., lockAspect=True)
        
    def getProcessedImage(self):
        if self.imageDisp is None:
            image = self.normalize(self.image)
            self.imageDisp = image
            self.levelMin, self.levelMax = map(float, ImageView.quickMinMax(self.imageDisp))
        return self.imageDisp

    @staticmethod
    def quickMinMax(data):
        while data.size > 1e6:
            ax = np.argmax(data.shape)
            sl = [slice(None)] * data.ndim
            sl[ax] = slice(None, None, 2)
            data = data[sl]
        return data.min(), data.max()

    def normalize(self, image):
        
        if self.ui.normOffRadio.isChecked():
            return image
            
        div = self.ui.normDivideRadio.isChecked()
        norm = image.view(np.ndarray).copy()
        #if div:
            #norm = ones(image.shape)
        #else:
            #norm = zeros(image.shape)
        if div:
            norm = norm.astype(np.float32)
            
        if self.ui.normTimeRangeCheck.isChecked() and image.ndim == 3:
            (sind, start) = self.timeIndex(self.normRgn.lines[0])
            (eind, end) = self.timeIndex(self.normRgn.lines[1])
            #print start, end, sind, eind
            n = image[sind:eind+1].mean(axis=0)
            n.shape = (1,) + n.shape
            if div:
                norm /= n
            else:
                norm -= n
                
        if self.ui.normFrameCheck.isChecked() and image.ndim == 3:
            n = image.mean(axis=1).mean(axis=1)
            n.shape = n.shape + (1, 1)
            if div:
                norm /= n
            else:
                norm -= n
            
        if self.ui.normROICheck.isChecked() and image.ndim == 3:
            n = self.normRoi.getArrayRegion(norm, self.imageItem, (1, 2)).mean(axis=1).mean(axis=1)
            n = n[:,np.newaxis,np.newaxis]
            #print start, end, sind, eind
            if div:
                norm /= n
            else:
                norm -= n
                
        return norm
        
    def timeLineChanged(self):
        #(ind, time) = self.timeIndex(self.ui.timeSlider)
        if self.ignoreTimeLine:
            return
        self.play(0)
        (ind, time) = self.timeIndex(self.timeLine)
        if ind != self.currentIndex:
            self.currentIndex = ind
            self.updateImage()
        #self.timeLine.setPos(time)
        #self.emit(QtCore.SIGNAL('timeChanged'), ind, time)
        self.sigTimeChanged.emit(ind, time)

    def updateImage(self):
        ## Redraw image on screen
        if self.image is None:
            return
            
        image = self.getProcessedImage()
        #print "update:", image.ndim, image.max(), image.min(), self.blackLevel(), self.whiteLevel()
        if self.axes['t'] is None:
            #self.ui.timeSlider.hide()
            self.imageItem.updateImage(image, white=self.whiteLevel(), black=self.blackLevel())
            #self.ui.roiPlot.hide()
            #self.ui.roiBtn.hide()
        else:
            #self.ui.roiBtn.show()
            self.ui.roiPlot.show()
            #self.ui.timeSlider.show()
            self.imageItem.updateImage(image[self.currentIndex], white=self.whiteLevel(), black=self.blackLevel())
            
            
    def timeIndex(self, slider):
        """Return the time and frame index indicated by a slider"""
        if self.image is None:
            return (0,0)
        #v = slider.value()
        #vmax = slider.maximum()
        #f = float(v) / vmax
        
        t = slider.value()
        
        #t = 0.0
        #xv = self.image.xvals('Time') 
        xv = self.tVals
        if xv is None:
            ind = int(t)
            #ind = int(f * self.image.shape[0])
        else:
            if len(xv) < 2:
                return (0,0)
            totTime = xv[-1] + (xv[-1]-xv[-2])
            #t = f * totTime
            inds = np.argwhere(xv < t)
            if len(inds) < 1:
                return (0,t)
            ind = inds[-1,0]
        #print ind
        return ind, t

    def whiteLevel(self):
        return self.levelMin + (self.levelMax-self.levelMin) * self.ui.gradientWidget.tickValue(self.ticks[1])
        #return self.levelMin + (self.levelMax-self.levelMin) * self.ui.whiteSlider.value() / self.ui.whiteSlider.maximum() 
    
    def blackLevel(self):
        return self.levelMin + (self.levelMax-self.levelMin) * self.ui.gradientWidget.tickValue(self.ticks[0])
        #return self.levelMin + ((self.levelMax-self.levelMin) / self.ui.blackSlider.maximum()) * self.ui.blackSlider.value()
        
    <|MERGE_RESOLUTION|>--- conflicted
+++ resolved
@@ -15,10 +15,6 @@
 
 from ImageViewTemplate import *
 from graphicsItems import *
-<<<<<<< HEAD
-from graphicsItems.ROI import ROI
-=======
->>>>>>> bfc74451
 #from widgets import ROI
 from Qt import QtCore, QtGui
 import sys
