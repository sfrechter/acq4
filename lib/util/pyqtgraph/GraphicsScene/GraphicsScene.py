--- conflicted
+++ resolved
@@ -47,15 +47,9 @@
        No click/drag events will be generated and mouse interaction proceeds as defined by Qt. This allows
        items to function properly if they are expecting the usual press/move/release sequence of events.
        (It is recommended that items do NOT accept press events, and instead use click/drag events)
-<<<<<<< HEAD
-       Note: The default implementation of QGraphicsItem.mousePressEvent will ACCEPT the event if the 
-       item has its Selectable or Movable flags enabled. You may need to override this behavior.
-    3) If no item accepts the mousePressEvent, then the scene will begin delivering mouseDrag and/or mouseClick events.
-=======
        Note: The default implementation of QGraphicsItem.mousePressEvent will *accept* the event if the 
        item is has its Selectable or Movable flags enabled. You may need to override this behavior.
     4) If no item accepts the mousePressEvent, then the scene will begin delivering mouseDrag and/or mouseClick events.
->>>>>>> 58f71a49
        If the mouse is moved a sufficient distance (or moved slowly enough) before the button is released, 
        then a mouseDragEvent is generated.
        If no drag events are generated before the button is released, then a mouseClickEvent is generated. 
