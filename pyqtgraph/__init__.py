# -*- coding: utf-8 -*-
"""
PyQtGraph - Scientific Graphics and GUI Library for Python
www.pyqtgraph.org
"""

__version__ = None

### import all the goodies and add some helper functions for easy CLI use

## 'Qt' is a local module; it is intended mainly to cover up the differences
## between PyQt4 and PySide.
from .Qt import QtGui

## not really safe--If we accidentally create another QApplication, the process hangs (and it is very difficult to trace the cause)
#if QtGui.QApplication.instance() is None:
    #app = QtGui.QApplication([])

import numpy  ## pyqtgraph requires numpy
              ## (import here to avoid massive error dump later on if numpy is not available)

import os, sys

## check python version
## Allow anything >= 2.7
if sys.version_info[0] < 2 or (sys.version_info[0] == 2 and sys.version_info[1] < 6):
    raise Exception("Pyqtgraph requires Python version 2.6 or greater (this is %d.%d)" % (sys.version_info[0], sys.version_info[1]))

## helpers for 2/3 compatibility
from . import python2_3

## install workarounds for numpy bugs
from . import numpy_fix

## in general openGL is poorly supported with Qt+GraphicsView.
## we only enable it where the performance benefit is critical.
## Note this only applies to 2D graphics; 3D graphics always use OpenGL.
if 'linux' in sys.platform:  ## linux has numerous bugs in opengl implementation
    useOpenGL = False
elif 'darwin' in sys.platform: ## openGL can have a major impact on mac, but also has serious bugs
    useOpenGL = False
    if QtGui.QApplication.instance() is not None:
        print('Warning: QApplication was created before pyqtgraph was imported; there may be problems (to avoid bugs, call QApplication.setGraphicsSystem("raster") before the QApplication is created).')
    QtGui.QApplication.setGraphicsSystem('raster')  ## work around a variety of bugs in the native graphics system 
else:
    useOpenGL = False  ## on windows there's a more even performance / bugginess tradeoff. 
                
CONFIG_OPTIONS = {
    'useOpenGL': useOpenGL, ## by default, this is platform-dependent (see widgets/GraphicsView). Set to True or False to explicitly enable/disable opengl.
    'leftButtonPan': True,  ## if false, left button drags a rubber band for zooming in viewbox
    'foreground': (150, 150, 150),  ## default foreground color for axes, labels, etc.
    'background': (0, 0, 0),        ## default background for GraphicsWidget
    'antialias': False,
    'editorCommand': None,  ## command used to invoke code editor from ConsoleWidgets
    'useWeave': True,       ## Use weave to speed up some operations, if it is available
    'weaveDebug': False,    ## Print full error message if weave compile fails
<<<<<<< HEAD
    'exitCleanup': True,    ## Attempt to work around some exit crash bugs in PyQt and PySide
=======
    'enableExperimental': False, ## Enable experimental features (the curious can search for this key in the code)
>>>>>>> db5c303f
} 


def setConfigOption(opt, value):
    CONFIG_OPTIONS[opt] = value

def setConfigOptions(**opts):
    CONFIG_OPTIONS.update(opts)

def getConfigOption(opt):
    return CONFIG_OPTIONS[opt]


def systemInfo():
    print("sys.platform: %s" % sys.platform)
    print("sys.version: %s" % sys.version)
    from .Qt import VERSION_INFO
    print("qt bindings: %s" % VERSION_INFO)
    
    global __version__
    rev = None
    if __version__ is None:  ## this code was probably checked out from bzr; look up the last-revision file
        lastRevFile = os.path.join(os.path.dirname(__file__), '..', '.bzr', 'branch', 'last-revision')
        if os.path.exists(lastRevFile):
            rev = open(lastRevFile, 'r').read().strip()
    
    print("pyqtgraph: %s; %s" % (__version__, rev))
    print("config:")
    import pprint
    pprint.pprint(CONFIG_OPTIONS)

## Rename orphaned .pyc files. This is *probably* safe :)
## We only do this if __version__ is None, indicating the code was probably pulled
## from the repository. 
def renamePyc(startDir):
    ### Used to rename orphaned .pyc files
    ### When a python file changes its location in the repository, usually the .pyc file
    ### is left behind, possibly causing mysterious and difficult to track bugs. 

    ### Note that this is no longer necessary for python 3.2; from PEP 3147:
    ### "If the py source file is missing, the pyc file inside __pycache__ will be ignored. 
    ### This eliminates the problem of accidental stale pyc file imports."
    
    printed = False
    startDir = os.path.abspath(startDir)
    for path, dirs, files in os.walk(startDir):
        if '__pycache__' in path:
            continue
        for f in files:
            fileName = os.path.join(path, f)
            base, ext = os.path.splitext(fileName)
            py = base + ".py"
            if ext == '.pyc' and not os.path.isfile(py):
                if not printed:
                    print("NOTE: Renaming orphaned .pyc files:")
                    printed = True
                n = 1
                while True:
                    name2 = fileName + ".renamed%d" % n
                    if not os.path.exists(name2):
                        break
                    n += 1
                print("  " + fileName + "  ==>")
                print("  " + name2)
                os.rename(fileName, name2)
                
path = os.path.split(__file__)[0]
if __version__ is None and not hasattr(sys, 'frozen') and sys.version_info[0] == 2: ## If we are frozen, there's a good chance we don't have the original .py files anymore.
    renamePyc(path)


## Import almost everything to make it available from a single namespace
## don't import the more complex systems--canvas, parametertree, flowchart, dockarea
## these must be imported separately.
from . import frozenSupport
def importModules(path, globals, locals, excludes=()):
    """Import all modules residing within *path*, return a dict of name: module pairs.
    
    Note that *path* MUST be relative to the module doing the import.    
    """
    d = os.path.join(os.path.split(globals['__file__'])[0], path)
    files = set()
    for f in frozenSupport.listdir(d):
        if frozenSupport.isdir(os.path.join(d, f)) and f != '__pycache__':
            files.add(f)
        elif f[-3:] == '.py' and f != '__init__.py':
            files.add(f[:-3])
        elif f[-4:] == '.pyc' and f != '__init__.pyc':
            files.add(f[:-4])
        
    mods = {}
    path = path.replace(os.sep, '.')
    for modName in files:
        if modName in excludes:
            continue
        try:
            if len(path) > 0:
                modName = path + '.' + modName
            mod = __import__(modName, globals, locals, fromlist=['*'])
            mods[modName] = mod
        except:
            import traceback
            traceback.print_stack()
            sys.excepthook(*sys.exc_info())
            print("[Error importing module: %s]" % modName)
            
    return mods

def importAll(path, globals, locals, excludes=()):
    """Given a list of modules, import all names from each module into the global namespace."""
    mods = importModules(path, globals, locals, excludes)
    for mod in mods.values():
        if hasattr(mod, '__all__'):
            names = mod.__all__
        else:
            names = [n for n in dir(mod) if n[0] != '_']
        for k in names:
            if hasattr(mod, k):
                globals[k] = getattr(mod, k)

importAll('graphicsItems', globals(), locals())
importAll('widgets', globals(), locals(), excludes=['MatplotlibWidget', 'RemoteGraphicsView'])

from .imageview import *
from .WidgetGroup import *
from .Point import Point
from .Vector import Vector
from .SRTTransform import SRTTransform
from .Transform3D import Transform3D
from .SRTTransform3D import SRTTransform3D
from .functions import *
from .graphicsWindows import *
from .SignalProxy import *
from .colormap import *
from .ptime import time

##############################################################
## PyQt and PySide both are prone to crashing on exit. 
## There are two general approaches to dealing with this:
##  1. Install atexit handlers that assist in tearing down to avoid crashes.
##     This helps, but is never perfect.
##  2. Terminate the process before python starts tearing down
##     This is potentially dangerous

## Attempts to work around exit crashes:
import atexit
def cleanup():
    if not getConfigOption('exitCleanup'):
        return
    
    ViewBox.quit()  ## tell ViewBox that it doesn't need to deregister views anymore.
    
    ## Workaround for Qt exit crash:
    ## ALL QGraphicsItems must have a scene before they are deleted.
    ## This is potentially very expensive, but preferred over crashing.
    ## Note: this appears to be fixed in PySide as of 2012.12, but it should be left in for a while longer..
    if QtGui.QApplication.instance() is None:
        return
    import gc
    s = QtGui.QGraphicsScene()
    for o in gc.get_objects():
        try:
            if isinstance(o, QtGui.QGraphicsItem) and o.scene() is None:
                s.addItem(o)
        except RuntimeError:  ## occurs if a python wrapper no longer has its underlying C++ object
            continue
atexit.register(cleanup)


## Optional function for exiting immediately (with some manual teardown)
def exit():
    """
    Causes python to exit without garbage-collecting any objects, and thus avoids
    calling object destructor methods. This is a sledgehammer workaround for 
    a variety of bugs in PyQt and Pyside that cause crashes on exit.
    
    This function does the following in an attempt to 'safely' terminate
    the process:
    
    * Invoke atexit callbacks
    * Close all open file handles
    * os._exit()
    
    Note: there is some potential for causing damage with this function if you
    are using objects that _require_ their destructors to be called (for example,
    to properly terminate log files, disconnect from devices, etc). Situations
    like this are probably quite rare, but use at your own risk.
    """
    
    ## first disable our own cleanup function; won't be needing it.
    setConfigOptions(exitCleanup=False)
    
    ## invoke atexit callbacks
    atexit._run_exitfuncs()
    
    ## close file handles
    os.closerange(3, 4096) ## just guessing on the maximum descriptor count..
    
    os._exit(os.EX_OK)
    


## Convenience functions for command-line use

plots = []
images = []
QAPP = None

def plot(*args, **kargs):
    """
    Create and return a :class:`PlotWindow <pyqtgraph.PlotWindow>` 
    (this is just a window with :class:`PlotWidget <pyqtgraph.PlotWidget>` inside), plot data in it.
    Accepts a *title* argument to set the title of the window.
    All other arguments are used to plot data. (see :func:`PlotItem.plot() <pyqtgraph.PlotItem.plot>`)
    """
    mkQApp()
    #if 'title' in kargs:
        #w = PlotWindow(title=kargs['title'])
        #del kargs['title']
    #else:
        #w = PlotWindow()
    #if len(args)+len(kargs) > 0:
        #w.plot(*args, **kargs)
        
    pwArgList = ['title', 'labels', 'name', 'left', 'right', 'top', 'bottom']
    pwArgs = {}
    dataArgs = {}
    for k in kargs:
        if k in pwArgList:
            pwArgs[k] = kargs[k]
        else:
            dataArgs[k] = kargs[k]
        
    w = PlotWindow(**pwArgs)
    w.plot(*args, **dataArgs)
    plots.append(w)
    w.show()
    return w
    
def image(*args, **kargs):
    """
    Create and return an :class:`ImageWindow <pyqtgraph.ImageWindow>` 
    (this is just a window with :class:`ImageView <pyqtgraph.ImageView>` widget inside), show image data inside.
    Will show 2D or 3D image data.
    Accepts a *title* argument to set the title of the window.
    All other arguments are used to show data. (see :func:`ImageView.setImage() <pyqtgraph.ImageView.setImage>`)
    """
    mkQApp()
    w = ImageWindow(*args, **kargs)
    images.append(w)
    w.show()
    return w
show = image  ## for backward compatibility

def dbg():
    """
    Create a console window and begin watching for exceptions.
    """
    mkQApp()
    import console
    c = console.ConsoleWidget()
    c.catchAllExceptions()
    c.show()
    global consoles
    try:
        consoles.append(c)
    except NameError:
        consoles = [c]
    
    
def mkQApp():
    global QAPP
    inst = QtGui.QApplication.instance()
    if inst is None:
        QAPP = QtGui.QApplication([])
    else:
        QAPP = inst
    return QAPP
        <|MERGE_RESOLUTION|>--- conflicted
+++ resolved
@@ -54,11 +54,8 @@
     'editorCommand': None,  ## command used to invoke code editor from ConsoleWidgets
     'useWeave': True,       ## Use weave to speed up some operations, if it is available
     'weaveDebug': False,    ## Print full error message if weave compile fails
-<<<<<<< HEAD
     'exitCleanup': True,    ## Attempt to work around some exit crash bugs in PyQt and PySide
-=======
     'enableExperimental': False, ## Enable experimental features (the curious can search for this key in the code)
->>>>>>> db5c303f
 } 
 
 
