--- conflicted
+++ resolved
@@ -1,16 +1,12 @@
-<<<<<<< HEAD
 from __future__ import division
 
 from ..Qt import QtGui, QtCore
-=======
-import pyqtgraph as pg
-from pyqtgraph.Qt import QtGui, QtCore
->>>>>>> 0a5cb62a
 import numpy as np
 import collections
 from .. import functions as fn
 from .. import debug as debug
 from .GraphicsObject import GraphicsObject
+from ..Point import Point
 
 __all__ = ['ImageItem']
 class ImageItem(GraphicsObject):
@@ -39,13 +35,9 @@
         See :func:`setImage <pyqtgraph.ImageItem.setImage>` for all allowed initialization arguments.
         """
         GraphicsObject.__init__(self)
-        #self.pixmapItem = QtGui.QGraphicsPixmapItem(self)
-        #self.qimage = QtGui.QImage()
-        #self._pixmap = None
         self.menu = None
         self.image = None   ## original image data
         self.qimage = None  ## rendered image for display
-        #self.clipMask = None
         
         self.paintMode = None
         
@@ -53,7 +45,6 @@
         self.lut = None
         self.autoDownsample = False
         
-        #self.clipLevel = None
         self.drawKernel = None
         self.border = None
         self.removable = False
@@ -154,6 +145,7 @@
         self.update()
 
     def setOpts(self, update=True, **kargs):
+        
         if 'lut' in kargs:
             self.setLookupTable(kargs['lut'], update=update)
         if 'levels' in kargs:
@@ -203,6 +195,9 @@
         opacity            (float 0.0-1.0)
         compositionMode    see :func:`setCompositionMode <pyqtgraph.ImageItem.setCompositionMode>`
         border             Sets the pen used when drawing the image border. Default is None.
+        autoDownsample     (bool) If True, the image is automatically downsampled to match the
+                           screen resolution. This improves performance for large images and 
+                           reduces aliasing.
         =================  =========================================================================
         """
         profile = debug.Profiler()
@@ -264,11 +259,10 @@
         }
         defaults.update(kargs)
         return self.setImage(*args, **defaults)
-        
-        
-
 
     def render(self):
+        # Convert data to QImage for display.
+        
         profile = debug.Profiler()
         if self.image is None or self.image.size == 0:
             return
@@ -276,20 +270,14 @@
             lut = self.lut(self.image)
         else:
             lut = self.lut
-        #print lut.shape
-        #print self.lut
-<<<<<<< HEAD
-            
-        argb, alpha = fn.makeARGB(self.image.transpose((1, 0, 2)[:self.image.ndim]), lut=lut, levels=self.levels)
-        self.qimage = fn.makeQImage(argb, alpha, transpose=False)
-=======
+
         if self.autoDownsample:
             # reduce dimensions of image based on screen resolution
             o = self.mapToDevice(QtCore.QPointF(0,0))
             x = self.mapToDevice(QtCore.QPointF(1,0))
             y = self.mapToDevice(QtCore.QPointF(0,1))
-            w = pg.Point(x-o).length()
-            h = pg.Point(y-o).length()
+            w = Point(x-o).length()
+            h = Point(y-o).length()
             xds = max(1, int(1/w))
             yds = max(1, int(1/h))
             image = fn.downsample(self.image, xds, axis=0)
@@ -297,12 +285,8 @@
         else:
             image = self.image
         
-        
-        argb, alpha = fn.makeARGB(image, lut=lut, levels=self.levels)
-        self.qimage = fn.makeQImage(argb, alpha)
-        prof.finish()
-    
->>>>>>> 0a5cb62a
+        argb, alpha = fn.makeARGB(image.transpose((1, 0, 2)[:image.ndim]), lut=lut, levels=self.levels)
+        self.qimage = fn.makeQImage(argb, alpha, transpose=False)
 
     def paint(self, p, *args):
         profile = debug.Profiler()
@@ -315,17 +299,10 @@
             profile('render QImage')
         if self.paintMode is not None:
             p.setCompositionMode(self.paintMode)
-<<<<<<< HEAD
             profile('set comp mode')
 
-        p.drawImage(QtCore.QPointF(0,0), self.qimage)
+        p.drawImage(QtCore.QRectF(0,0,self.image.shape[0],self.image.shape[1]), self.qimage)
         profile('p.drawImage')
-=======
-            prof.mark('set comp mode')
-        
-        p.drawImage(QtCore.QRectF(0,0,self.image.shape[0],self.image.shape[1]), self.qimage)
-        prof.mark('p.drawImage')
->>>>>>> 0a5cb62a
         if self.border is not None:
             p.setPen(self.border)
             p.drawRect(self.boundingRect())
